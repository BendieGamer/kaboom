kaboom({
	scale: 4,
	clearColor: [0, 0, 0],
})

// https://0x72.itch.io/dungeontileset-ii
loadSpriteAtlas("/sprites/dungeon.png", {
	sprites: {
		"hero": {
			"x": 128,
			"y": 196,
			"width": 144,
			"height": 28,
			"sliceX": 9,
			"anims": {
				"idle": {
					"from": 0,
					"to": 3,
					"speed": 3,
					"loop": true,
				},
				"run": {
					"from": 4,
					"to": 7,
					"speed": 10,
					"loop": true,
				},
				"hit": 8,
			},
		},
		"ogre": {
			"x": 16,
			"y": 320,
			"width": 256,
			"height": 32,
			"sliceX": 8,
			"anims": {
				"idle": {
					"from": 0,
					"to": 3,
					"speed": 3,
					"loop": true,
				},
				"run": {
					"from": 4,
					"to": 7,
					"speed": 10,
					"loop": true,
				},
			},
		},
		"floor": {
			"x": 16,
			"y": 64,
			"width": 48,
			"height": 48,
			"sliceX": 3,
			"sliceY": 3,
		},
		"chest": {
			"x": 304,
			"y": 304,
			"width": 48,
			"height": 16,
			"sliceX": 3,
			"anims": {
				"open": {
					"from": 0,
					"to": 2,
					"speed": 20,
					"loop": false,
				},
				"close": {
					"from": 2,
					"to": 0,
					"speed": 20,
					"loop": false,
				},
			},
		},
		"sword": {
			"x": 322,
			"y": 81,
			"width": 12,
			"height": 30,
		},
		"wall": {
			"x": 16,
			"y": 16,
			"width": 16,
			"height": 16,
		},
		"wall_top": {
			"x": 16,
			"y": 0,
			"width": 16,
			"height": 16,
		},
		"wall_left": {
			"x": 16,
			"y": 128,
			"width": 16,
			"height": 16,
		},
		"wall_right": {
			"x": 0,
			"y": 128,
			"width": 16,
			"height": 16,
		},
		"wall_topleft": {
			"x": 32,
			"y": 128,
			"width": 16,
			"height": 16,
		},
		"wall_topright": {
			"x": 48,
			"y": 128,
			"width": 16,
			"height": 16,
		},
		"wall_botleft": {
			"x": 32,
			"y": 144,
			"width": 16,
			"height": 16,
		},
		"wall_botright": {
			"x": 48,
			"y": 144,
			"width": 16,
			"height": 16,
		},
	},
})

// Can also load from external JSON url
// loadSpriteAtlas("/sprites/dungeon.png", "/sprites/dungeon.json")

// floor
addLevel([
	"xxxxxxxxxx",
	"          ",
	"          ",
	"          ",
	"          ",
	"          ",
	"          ",
	"          ",
	"          ",
	"          ",
], {
	width: 16,
	height: 16,
	" ": () => [
		sprite("floor", { frame: ~~rand(0, 8) }),
	],
})

// objects
const map = addLevel([
	"tttttttttt",
	"cwwwwwwwwd",
	"l        r",
	"l        r",
	"l        r",
	"l      $ r",
	"l        r",
	"l $      r",
	"attttttttb",
	"wwwwwwwwww",
], {
	width: 16,
	height: 16,
	"$": () => [
		sprite("chest"),
		area(),
		body({ isStatic: true }),
		{ opened: false },
		"chest",
	],
	"a": () => [
		sprite("wall_botleft"),
		area({ shape: new Rect(vec2(0), 4, 16) }),
		body({ isStatic: true }),
	],
	"b": () => [
		sprite("wall_botright"),
		area({ shape: new Rect(vec2(12, 0), 4, 16) }),
		body({ isStatic: true }),
	],
	"c": () => [
		sprite("wall_topleft"),
		area(),
		body({ isStatic: true }),
	],
	"d": () => [
		sprite("wall_topright"),
		area(),
		body({ isStatic: true }),
	],
	"w": () => [
		sprite("wall"),
		area(),
		body({ isStatic: true }),
	],
	"t": () => [
		sprite("wall_top"),
		area({ shape: new Rect(vec2(0, 12), 16, 4) }),
		body({ isStatic: true }),
	],
	"l": () => [
		sprite("wall_left"),
		area({ shape: new Rect(vec2(0), 4, 16) }),
		body({ isStatic: true }),
	],
	"r": () => [
		sprite("wall_right"),
		area({ shape: new Rect(vec2(12, 0), 4, 16) }),
		body({ isStatic: true }),
	],
})

const player = add([
	pos(map.getPos(2, 2)),
	sprite("hero", { anim: "idle" }),
<<<<<<< HEAD
	area({ width: 12, height: 12, offset: vec2(0, 6) }),
=======
	area({ shape: new Rect(vec2(0, 6), 12, 12) }),
>>>>>>> f3253997
	body(),
	origin("center"),
])

const ogre = add([
	sprite("ogre"),
	pos(map.getPos(4, 4)),
	origin("bot"),
	area({ scale: 0.5 }),
	body({ isStatic: true }),
])

const sword = add([
	pos(),
	sprite("sword"),
	origin("bot"),
	rotate(0),
	follow(player, vec2(-4, 9)),
	spin(),
])

function spin() {
	let spinning = false
	return {
		id: "spin",
		update() {
			if (spinning) {
				this.angle += 1200 * dt()
				if (this.angle >= 360) {
					this.angle = 0
					spinning = false
				}
			}
		},
		spin() {
			spinning = true
		},
	}
}

onKeyPress("space", () => {
	let interacted = false
	getAll("chest").forEach((c) => {
		if (player.isTouching(c)) {
			if (c.opened) {
				c.play("close")
				c.opened = false
			} else {
				c.play("open")
				c.opened = true
			}
			interacted = true
		}
	})
	if (!interacted) {
		sword.spin()
	}
})

const SPEED = 120

player.onUpdate(() => {
	camPos(player.pos)
})

player.onCollisionResolve(() => {
	// Set the viewport center to player.pos
	camPos(player.pos)
})

onKeyDown("right", () => {
	player.flipX(false)
	sword.flipX(false)
	player.move(SPEED, 0)
	sword.follow.offset = vec2(-4, 9)
})

onKeyDown("left", () => {
	player.flipX(true)
	sword.flipX(true)
	player.move(-SPEED, 0)
	sword.follow.offset = vec2(4, 9)
})

onKeyDown("up", () => {
	player.move(0, -SPEED)
})

onKeyDown("down", () => {
	player.move(0, SPEED)
})

onKeyPress(["left", "right", "up", "down"], () => {
	player.play("run")
})

onKeyRelease(["left", "right", "up", "down"], () => {
	if (
		!isKeyDown("left")
		&& !isKeyDown("right")
		&& !isKeyDown("up")
		&& !isKeyDown("down")
	) {
		player.play("idle")
	}
})<|MERGE_RESOLUTION|>--- conflicted
+++ resolved
@@ -225,16 +225,12 @@
 const player = add([
 	pos(map.getPos(2, 2)),
 	sprite("hero", { anim: "idle" }),
-<<<<<<< HEAD
-	area({ width: 12, height: 12, offset: vec2(0, 6) }),
-=======
 	area({ shape: new Rect(vec2(0, 6), 12, 12) }),
->>>>>>> f3253997
 	body(),
 	origin("center"),
 ])
 
-const ogre = add([
+add([
 	sprite("ogre"),
 	pos(map.getPos(4, 4)),
 	origin("bot"),
