/**
 * Initialize kaboom context. The starting point of all kaboom games.
 *
 * @example
 * ```js
 * // Start kaboom with default options (will create a fullscreen canvas under <body>)
 * kaboom()
 *
 * // Init with some options (check out #KaboomOpt for full options list)
 * kaboom({
 *     width: 320,
 *     height: 240,
 *     font: "sinko",
 *     canvas: document.querySelector("#mycanvas"),
 *     background: [ 0, 0, 255, ],
 * })
 *
 * // All kaboom functions are imported to global after calling kaboom()
 * add()
 * onUpdate()
 * onKeyPress()
 * vec2()
 *
 * // If you want to prevent kaboom from importing all functions to global and use a context handle for all kaboom functions
 * const k = kaboom({ global: false })
 *
 * k.add(...)
 * k.onUpdate(...)
 * k.onKeyPress(...)
 * k.vec2(...)
 * ```
 */
declare function kaboom(options?: KaboomOpt): KaboomCtx;

/**
 * Context handle that contains every kaboom function.
 */
export interface KaboomCtx {
	/**
	 * Assemble a game object from a list of components, and add it to the game
	 *
	 * @returns The added game object that contains all properties and methods each component offers.
	 *
	 * @section Game Obj
	 *
	 * @example
	 * ```js
	 * const player = add([
	 *     // List of components, each offers a set of functionalities
	 *     sprite("mark"),
	 *     pos(100, 200),
	 *     area(),
	 *     body(),
	 *     health(8),
	 *     doubleJump(),
	 *     // Plain strings are tags, a quicker way to let us define behaviors for a group
	 *     "player",
	 *     "friendly",
	 *     // Components are just plain objects, you can pass an object literal as a component.
	 *     {
	 *         dir: LEFT,
	 *         dead: false,
	 *         speed: 240,
	 *     },
	 * ])
	 *
	 * // .jump is provided by body()
	 * player.jump()

	 * // .moveTo is provided by pos()
	 * player.moveTo(300, 200)
	 *
	 * // .onUpdate() is on every game object, it registers an event that runs every frame
	 * player.onUpdate(() => {
	 *     // .move() is provided by pos()
	 *     player.move(player.dir.scale(player.speed))
	 * })
	 *
	 * // .onCollide is provided by area()
	 * player.onCollide("tree", () => {
	 *     destroy(player)
	 * })
	 * ```
	 */
	add<T>(comps: CompList<T> | GameObj<T>): GameObj<T>,
	/**
	 * Create a game object from a list of components, without adding it to the scene.
	 *
	 * @since v2001.0
	 */
	make<T>(comps?: CompList<T>): GameObj<T>,
	/**
	 * Remove and re-add the game obj, without triggering add / destroy events.
	 */
	readd(obj: GameObj),
	/**
	 * Get a list of all game objs with certain tag.
	 *
	 * @example
	 * ```js
	 * // get a list of all game objs with tag "bomb"
	 * const allBombs = get("bomb")
	 *
	 * // without args returns all current objs in the game
	 * const allObjs = get()
	 * ```
	 */
	get(tag?: Tag | Tag[]): GameObj[],
	/**
	 * Run callback on every game obj with certain tag.
	 *
	 * @example
	 * ```js
	 * // Destroy all game obj with tag "fruit"
	 * every("fruit", destroy)
	 * ```
	 */
	every<T>(tag: Tag | Tag[], action: (obj: GameObj) => T): void,
	/**
	 * Run callback on every game obj.
	 *
	 * @example
	 * ```js
	 * every((obj) => {})
	 * ```
	 */
	every<T>(action: (obj: GameObj) => T): void,
	/**
	 * Run callback on every game obj with certain tag in reverse order.
	 */
	revery<T>(tag: Tag | Tag[], action: (obj: GameObj) => T): void,
	/**
	 * Run callback on every game obj in reverse order.
	 */
	revery<T>(action: (obj: GameObj) => T): void,
	/**
	 * Remove the game obj.
	 *
	 * @example
	 * ```js
	 * // every time froggy collides with anything with tag "fruit", remove it
	 * froggy.onCollide("fruit", (fruit) => {
	 *     destroy(fruit)
	 * })
	 * ```
	 */
	destroy(obj: GameObj): void,
	/**
	 * Remove all game objs with certain tag.
	 *
	 * @example
	 * ```js
	 * // destroy all objects with tag "bomb" when you click one
	 * onClick("bomb", () => {
	 *     destroyAll("bomb")
	 * })
	 * ```
	 */
	destroyAll(tag: Tag): void,
	/**
	 * Position
	 *
	 * @section Components
	 *
	 * @example
	 * ```js
	 * // This game object will draw a "froggy" sprite at (100, 200)
	 * add([
	 *     pos(100, 200),
	 *     sprite("froggy"),
	 * ])
	 * ```
	 */
	pos(x: number, y: number): PosComp,
	pos(xy: number): PosComp,
	pos(p: Vec2): PosComp,
	pos(): PosComp,
	/**
	 * Scale.
	 */
	scale(x: number, y: number): ScaleComp,
	scale(xy: number): ScaleComp,
	scale(s: Vec2): ScaleComp,
	scale(): ScaleComp,
	/**
	 * Rotation (in degrees). (This doesn't work with the area() collider yet)
	 */
	rotate(a: number): RotateComp,
	/**
	 * Sets color (rgb 0-255).
	 *
	 * @example
	 * ```js
	 * // blue frog
	 * add([
	 *     sprite("froggy"),
	 *     color(0, 0, 255)
	 * ])
	 * ```
	 */
	color(r: number, g: number, b: number): ColorComp,
	color(c: Color): ColorComp,
	color(): ColorComp,
	/**
	 * Sets opacity (0.0 - 1.0).
	 */
	opacity(o?: number): OpacityComp,
	/**
	 * Render as a sprite.
	 *
	 * @example
	 * ```js
	 * // minimal setup
	 * add([
	 *     sprite("froggy"),
	 * ])
	 *
	 * // with options
	 * const froggy = add([
	 *     sprite("froggy", {
	 *         // start with animation "idle"
	 *         anim: "idle",
	 *     }),
	 * ])
	 *
	 * // play / stop an anim
	 * froggy.play("jump")
	 * froggy.stop()
	 *
	 * // manually setting a frame
	 * froggy.frame = 3
	 * ```
	 */
	sprite(spr: string | SpriteData, options?: SpriteCompOpt): SpriteComp,
	/**
	 * Render as text.
	 *
	 * @example
	 * ```js
	 * // a simple score counter
	 * const score = add([
	 *     text("Score: 0"),
	 *     pos(24, 24),
	 *     { value: 0 },
	 * ])
	 *
	 * player.onCollide("coin", () => {
	 *     score.value += 1
	 *     score.text = "Score:" + score.value
	 * })
	 *
	 * // with options
	 * add([
	 *     pos(24, 24),
	 *     text("ohhi", {
	 *         size: 48, // 48 pixels tall
	 *         width: 320, // it'll wrap to next line when width exceeds this value
	 *         font: "sink", // there're 4 built-in fonts: "apl386", "apl386o", "sink", and "sinko"
	 *     }),
	 * ])
	 * ```
	 */
	text(txt: string, options?: TextCompOpt): TextComp,
	/**
	 * Render as a rectangle.
	 *
	 * @example
	 * ```js
	 * // i don't know, could be an obstacle or something
	 * add([
	 *     pos(80, 120),
	 *     rect(20, 40),
	 *     outline(4),
	 *     area(),
	 * ])
	 * ```
	 */
	rect(w: number, h: number): RectComp,
	/**
	 * Render as a circle.
	 *
	 * @example
	 * ```js
	 * add([
	 *     pos(80, 120),
	 *     circle(16),
	 * ])
	 * ```
	 */
	circle(radius: number): CircleComp,
	/**
	 * Render as a UV quad.
	 *
	 * @example
	 * ```js
	 * add([
	 *     uvquad(width(), height()),
	 *     shader("spiral"),
	 * ])
	 * ```
	 */
	uvquad(w: number, h: number): UVQuadComp,
	/**
	 * Generates collider area from shape and enables collision detection.
	 *
	 * @example
	 * ```js
	 * // Automatically generate area information from the shape of render
	 * const player = add([
	 *     sprite("froggy"),
	 *     area(),
	 * ])
	 *
	 * // Die if player collides with another game obj with tag "tree"
	 * player.onCollide("tree", () => {
	 *     destroy(player)
	 *     go("lose")
	 * })
	 *
	 * // Check for collision manually every frame instead of registering an event
	 * player.onUpdate(() => {
	 *     if (player.isColliding(bomb)) {
	 *         score += 1
	 *     }
	 * })
	 * ```
	 */
	area(): AreaComp,
	/**
	 * Define collider area and enables collision detection.
	 *
	 * @example
	 * ```js
	 * add([
	 *     sprite("flower"),
	 *     // Scale to 0.6 of the generated area
	 *     area({ scale: 0.6 }),
	 *     // If we want the area scale to be calculated from the center
	 *     origin("center"),
	 * ])
	 *
	 * add([
	 *     sprite("froggy"),
	 *     // Define custom area with width and height
	 *     area({ width: 20, height: 40. }),
	 * ])
	 * ```
	 */
	area(options: AreaCompOpt): AreaComp,
	/**
	 * Origin point for render (default "topleft").
	 *
	 * @example
	 * ```js
	 * // set origin to "center" so it'll rotate from center
	 * add([
	 *     rect(40, 10),
	 *     rotate(45),
	 *     origin("center"),
	 * ])
	 * ```
	 */
	origin(o: Origin | Vec2): OriginComp,
	/**
	 * Which layer this object belongs to.
	 */
	layer(l: string): LayerComp,
	/**
	 * Determines the draw order for objects on the same layer. Object will be drawn on top if z value is bigger.
	 */
	z(z: number): ZComp,
	/**
	 * Give obj an outline.
	 */
	outline(width?: number, color?: Color): OutlineComp,
	/**
	 * Physical body that responds to gravity. Requires "area" and "pos" comp. This also makes the object "solid".
	 *
	 * @example
	 * ```js
	 * // froggy jumpy
	 * const froggy = add([
	 *     sprite("froggy"),
	 *     // body() requires "pos" and "area" component
	 *     pos(),
	 *     area(),
	 *     body(),
	 * ])
	 *
	 * // when froggy is grounded, press space to jump
	 * // check out #BodyComp for more methods
	 * onKeyPress("space", () => {
	 *     if (froggy.isGrounded()) {
	 *         froggy.jump()
	 *     }
	 * })
	 *
	 * // run something when froggy falls and hits a ground
	 * froggy.onGround(() => {
	 *     debug.log("oh no!")
	 * })
	 * ```
	 */
	body(options?: BodyCompOpt): BodyComp,
	/**
	 * Make other objects cannot move pass. Requires "area" comp.
	 *
	 * @example
	 * ```js
	 * add([
	 *     sprite("rock"),
	 *     pos(30, 120),
	 *     area(),
	 *     solid(),
	 * ])
	 *
	 * // only do collision checking when a block is close to player for performance
	 * onUpdate("block", (b) => {
	 *     b.solid = b.pos.dist(player.pos) <= 64
	 * })
	 * ```
	 */
	solid(): SolidComp,
	/**
	 * Move towards a direction infinitely, and destroys when it leaves game view. Requires "pos" comp.
	 *
	 * @example
	 * ```js
	 * // enemy throwing feces at player
	 * const projectile = add([
	 *     sprite("feces"),
	 *     pos(enemy.pos),
	 *     area(),
	 *     move(player.pos.angle(enemy.pos), 1200),
	 *     cleanup(),
	 * ])
	 * ```
	 */
	move(direction: number | Vec2, speed: number): MoveComp,
	/**
	 * Control the behavior of object when it goes out of view.
	 *
	 * @since v2000.2
	 *
	 * @example
	 * ```js
	 * add([
	 *     pos(1200, 80),
	 *     outview({ hide: true, pause: true }),
	 * ])
	 * ```
	 */
	outview(opt?: OutviewCompOpt): OutviewComp,
	/**
	 * destroy() the object if it goes out of screen. Optionally specify the amount of time it has to be off-screen before removal.
	 *
	 * @example
	 * ```js
	 * // destroy when it leaves screen
	 * const bullet = add([
	 *     pos(80, 80),
	 *     move(LEFT, 960),
	 *     cleanup(),
	 * ])
	 * ```
	 */
	cleanup(opt?: CleanupCompOpt): CleanupComp,
	/**
	 * Follow another game obj's position.
	 */
	follow(obj: GameObj | null, offset?: Vec2): FollowComp,
	/**
	 * Custom shader.
	 */
	shader(id: string): ShaderComp,
	/**
	 * Run certain action after some time.
	 */
	timer(n?: number, action?: () => void): TimerComp,
	/**
	 * Make object unaffected by camera or parent object transforms, and render at last.
	 *
	 * @example
	 * ```js
	 * // this will be be fixed on top left and not affected by camera
	 * const score = add([
	 *     text(0),
	 *     pos(12, 12),
	 *     fixed(),
	 * ])
	 * ```
	 */
	fixed(): FixedComp,
	/**
	 * Don't get destroyed on scene switch.
	 *
	 * @example
	 * ```js
	 * player.onCollide("bomb", () => {
	 *     // spawn an explosion and switch scene, but don't destroy the explosion game obj on scene switch
	 *     add([
	 *         sprite("explosion", { anim: "burst", }),
	 *         stay(),
	 *         lifespan(1),
	 *     ])
	 *     go("lose", score)
	 * })
	 * ```
	 */
	stay(): StayComp,
	/**
	 * Handles health related logic and events.
	 *
	 * @example
	 * ```js
	 * const player = add([
	 *     health(3),
	 * ])
	 *
	 * player.onCollide("bad", (bad) => {
	 *     player.hurt(1)
	 *     bad.hurt(1)
	 * })
     *
	 * player.onCollide("apple", () => {
	 *     player.heal(1)
	 * })
	 *
	 * player.on("hurt", () => {
	 *     play("ouch")
	 * })
	 *
	 * // triggers when hp reaches 0
	 * player.on("death", () => {
	 *     destroy(player)
	 *     go("lose")
	 * })
	 * ```
	 */
	health(hp: number): HealthComp,
	/**
	 * Destroy the game obj after certain amount of time
	 *
	 * @example
	 * ```js
	 * // spawn an explosion, destroy after 1 seconds, start fading away after 0.5 second
	 * add([
	 *     sprite("explosion", { anim: "burst", }),
	 *     lifespan(1, { fade: 0.5 }),
	 * ])
	 * ```
	 */
	lifespan(time: number, options?: LifespanCompOpt): LifespanComp,
	/**
	 * Finite state machine.
	 *
	 * @since v2000.1
	 *
	 * @example
	 * ```js
	 * const enemy = add([
	 *     pos(80, 100),
	 *     sprite("robot"),
	 *     state("idle", ["idle", "attack", "move"]),
	 * ])
	 *
	 * // this callback will run once when enters "attack" state
	 * enemy.onStateEnter("attack", () => {
	 *     // enter "idle" state when the attack animation ends
	 *     enemy.play("attackAnim", {
	 *         // any additional arguments will be passed into the onStateEnter() callback
	 *         onEnd: () => enemy.enterState("idle", rand(1, 3)),
	 *     })
	 *     checkHit(enemy, player)
	 * })
	 *
	 * // this will run once when enters "idle" state
	 * enemy.onStateEnter("idle", (time) => {
	 *     enemy.play("idleAnim")
	 *     wait(time, () => enemy.enterState("move"))
	 * })
	 *
	 * // this will run every frame when current state is "move"
	 * enemy.onStateUpdate("move", () => {
	 *     enemy.follow(player)
	 *     if (enemy.pos.dist(player.pos) < 16) {
	 *         enemy.enterState("attack")
	 *     }
	 * })
	 * ```
	 */
	state(
		initialState: string,
		stateList?: string[],
	): StateComp,
	/**
	 * state() with pre-defined transitions.
	 *
	 * @since v2000.2
	 *
	 * @example
	 * ```js
	 * const enemy = add([
	 *     pos(80, 100),
	 *     sprite("robot"),
	 *     state("idle", ["idle", "attack", "move"], {
	 *         "idle": "attack",
	 *         "attack": "move",
	 *         "move": [ "idle", "attack" ],
	 *     }),
	 * ])
	 *
	 * // this callback will only run once when enter "attack" state from "idle"
	 * enemy.onStateTransition("idle", "attack", () => {
	 *     checkHit(enemy, player)
	 * })
	 * ```
	 */
	state(
		initialState: string,
		stateList: string[],
		transitions: Record<string, string | string[]>,
	): StateComp,
	/**
	 * Register an event on all game objs with certain tag.
	 *
	 * @section Events
	 *
	 * @example
	 * ```js
	 * // a custom event defined by body() comp
	 * // every time an obj with tag "bomb" hits the floor, destroy it and addKaboom()
	 * on("ground", "bomb", (bomb) => {
	 *     destroy(bomb)
	 *     addKaboom()
	 * })
	 * ```
	 */
	on(event: string, tag: Tag, action: (obj: GameObj, ...args) => void): EventCanceller,
	/**
	 * Register an event that runs every frame (~60 times per second) for all game objs with certain tag.
	 *
	 * @since v2000.1
	 *
	 * @example
	 * ```js
	 * // move every "tree" 120 pixels per second to the left, destroy it when it leaves screen
	 * // there'll be nothing to run if there's no "tree" obj in the scene
	 * onUpdate("tree", (tree) => {
	 *     tree.move(-120, 0)
	 *     if (tree.pos.x < 0) {
	 *         destroy(tree)
	 *     }
	 * })
	 * ```
	 */
	onUpdate(tag: Tag, action: (obj: GameObj) => void): EventCanceller,
	/**
	 * Register an event that runs every frame (~60 times per second).
	 *
	 * @since v2000.1
	 *
	 * @example
	 * ```js
	 * // This will run every frame
	 * onUpdate(() => {
	 *     debug.log("ohhi")
	 * })
	 * ```
	 */
	onUpdate(action: () => void): EventCanceller,
	/**
	 * Register an event that runs every frame (~60 times per second) for all game objs with certain tag (this is the same as onUpdate but all draw events are run after update events, drawXXX() functions only work in this phase).
	 *
	 * @since v2000.1
	 */
	onDraw(tag: Tag, action: (obj: GameObj) => void): EventCanceller,
	/**
	 * Register an event that runs every frame (~60 times per second) (this is the same as onUpdate but all draw events are run after update events, drawXXX() functions only work in this phase).
	 *
	 * @since v2000.1
	 *
	 * @example
	 * ```js
	 * onDraw(() => {
	 *     drawLine({
	 *         p1: vec2(0),
	 *         p2: mousePos(),
	 *         color: rgb(0, 0, 255),
	 *     })
	 * })
	 * ```
	 */
	onDraw(action: () => void): EventCanceller,
	/**
	 * Register an event that runs when all assets finished loading.
	 *
	 * @since v2000.1
	 *
	 * @example
	 * ```js
	 * const froggy = add([
	 *     sprite("froggy"),
	 * ])
	 *
	 * // certain assets related data are only available when the game finishes loading
	 * onLoad(() => {
	 *     debug.log(froggy.width)
	 * })
	 * ```
	 */
	onLoad(action: () => void): void,
	/**
	 * Register an event that runs when 2 game objs with certain tags collides (required to have area() component).
	 *
	 * @since v2000.1
	 *
	 * @example
	 * ```js
	 * onCollide("sun", "earth", () => {
	 *     addExplosion()
	 * })
	 * ```
	 */
	onCollide(
		t1: Tag,
		t2: Tag,
		action: (a: GameObj, b: GameObj, col?: Collision) => void,
	): EventCanceller,
	/**
	 * Register an event that runs when game objs with certain tags are clicked (required to have the area() component).
	 *
	 * @since v2000.1
	 *
	 * @example
	 * ```js
	 * // click on any "chest" to open
	 * onClick("chest", (chest) => chest.open())
	 * ```
	 */
	onClick(tag: Tag, action: (a: GameObj) => void): EventCanceller,
	/**
	 * Register an event that runs when users clicks.
	 *
	 * @since v2000.1
	 *
	 * @example
	 * ```js
	 * // click on anywhere to go to "game" scene
	 * onClick(() => go("game"))
	 * ```
	 */
	onClick(action: () => void): EventCanceller,
	/**
	 * Register an event that runs when game objs with certain tags are hovered (required to have area() component).
	 *
	 * @since v2000.1
	 */
	onHover(
		tag: Tag,
		action: (a: GameObj) => void,
	): EventCanceller,
	/**
	 * Register an event that runs every frame when a key is held down.
	 *
	 * @since v2000.1
	 *
	 * @example
	 * ```js
	 * // move left by SPEED pixels per frame every frame when left arrow key is being held down
	 * onKeyDown("left", () => {
	 *     froggy.move(-SPEED, 0)
	 * })
	 * ```
	 */
	onKeyDown(k: Key | Key[], action: () => void): EventCanceller,
	/**
	 * Register an event that runs when user presses certain key.
	 *
	 * @since v2000.1
	 *
	 * @example
	 * ```js
	 * // .jump() once when "space" is just being pressed
	 * onKeyPress("space", () => {
	 *     froggy.jump()
	 * })
	 * ```
	 */
	onKeyPress(k: Key | Key[], action: () => void): EventCanceller,
	/**
	 * Register an event that runs when user presses any key.
	 *
	 * @since v2000.1
	 *
	 * @example
	 * ```js
	 * // Call restart() when player presses any key
	 * onKeyPress(() => {
	 *     restart()
	 * })
	 * ```
	 */
	onKeyPress(action: () => void): EventCanceller,
	/**
	 * Register an event that runs when user presses certain key (also fires repeatedly when they key is being held down).
	 *
	 * @since v2000.1
	 *
	 * @example
	 * ```js
	 * // delete last character when "backspace" is being pressed and held
	 * onKeyPressRepeat("backspace", () => {
	 *     input.text = input.text.substring(0, input.text.length - 1)
	 * })
	 * ```
	 */
	onKeyPressRepeat(k: Key | Key[], action: () => void): EventCanceller,
	onKeyPressRepeat(action: () => void): EventCanceller,
	/**
	 * Register an event that runs when user releases certain key.
	 *
	 * @since v2000.1
	 */
	onKeyRelease(k: Key | Key[], action: () => void): EventCanceller,
	onKeyRelease(action: () => void): EventCanceller,
	/**
	 * Register an event that runs when user inputs text.
	 *
	 * @since v2000.1
	 *
	 * @example
	 * ```js
	 * // type into input
	 * onCharInput((ch) => {
	 *     input.text += ch
	 * })
	 * ```
	 */
	onCharInput(action: (ch: string) => void): EventCanceller,
	/**
	 * Register an event that runs every frame when a mouse button is being held down.
	 *
	 * @since v2000.1
	 */
	onMouseDown(action: (pos: Vec2) => void): EventCanceller,
	onMouseDown(button: MouseButton, action: (pos: Vec2) => void): EventCanceller,
	/**
	 * Register an event that runs when user clicks mouse.
	 *
	 * @since v2000.1
	 */
	onMousePress(action: (pos: Vec2) => void): EventCanceller,
	onMousePress(button: MouseButton, action: (pos: Vec2) => void): EventCanceller,
	/**
	 * Register an event that runs when user releases mouse.
	 *
	 * @since v2000.1
	 */
	onMouseRelease(action: (pos: Vec2) => void): EventCanceller,
	onMouseRelease(button: MouseButton, action: (pos: Vec2) => void): EventCanceller,
	/**
	 * Register an event that runs whenever user move the mouse.
	 *
	 * @since v2000.1
	 */
	onMouseMove(action: (pos: Vec2) => void): EventCanceller,
	/**
	 * Register an event that runs when a touch starts.
	 *
	 * @since v2000.1
	 */
	onTouchStart(action: (id: TouchID, pos: Vec2) => void): EventCanceller,
	/**
	 * Register an event that runs whenever touch moves.
	 *
	 * @since v2000.1
	 */
	onTouchMove(action: (id: TouchID, pos: Vec2) => void): EventCanceller,
	/**
	 * Register an event that runs when a touch ends.
	 *
	 * @since v2000.1
	 */
	onTouchEnd(action: (id: TouchID, pos: Vec2) => void): EventCanceller,
	/**
	 * Sets the root for all subsequent resource urls.
	 *
	 * @section Assets
	 *
	 * @example
	 * ```js
	 * loadRoot("https://myassets.com/")
	 * loadSprite("froggy", "sprites/froggy.png") // will resolve to "https://myassets.com/sprites/frogg.png"
	 * ```
	 */
	loadRoot(path?: string): string,
	/**
	 * Load a sprite into asset manager, with name and resource url and optional config.
	 *
	 * @example
	 * ```js
	 * // due to browser policies you'll need a static file server to load local files
	 * loadSprite("froggy", "froggy.png")
	 * loadSprite("apple", "https://kaboomjs.com/sprites/apple.png")
	 *
	 * // slice a spritesheet and add anims manually
	 * loadSprite("froggy", "froggy.png", {
	 *     sliceX: 4,
	 *     sliceY: 1,
	 *     anims: {
	 *         run: {
	 *             from: 0,
	 *             to: 3,
	 *         },
	 *         jump: {
	 *             from: 3,
	 *             to: 3,
	 *         },
	 *     },
	 * })
	 * ```
	 */
	loadSprite(
		id: string | null,
		src: SpriteLoadSrc,
		options?: SpriteLoadOpt,
	): Promise<SpriteData>,
	/**
	 * Load sprites from a sprite atlas.
	 *
	 * @example
	 * ```js
	 * // See #SpriteAtlasData type for format spec
	 * loadSpriteAtlas("sprites/dungeon.png", {
	 *     "hero": {
	 *         x: 128,
	 *         y: 68,
	 *         width: 144,
	 *         height: 28,
	 *         sliceX: 9,
	 *         anims: {
	 *             idle: { from: 0, to: 3 },
	 *             run: { from: 4, to: 7 },
	 *             hit: 8,
	 *         },
	 *     },
	 * })
	 *
	 * const player = add([
	 *     sprite("hero"),
	 * ])
	 *
	 * player.play("run")
	 * ```
	 */
	loadSpriteAtlas(
		src: SpriteLoadSrc,
		data: SpriteAtlasData,
	): Promise<Record<string, SpriteData>>,
	/**
	 * Load sprites from a sprite atlas with URL.
	 *
	 * @example
	 * ```js
	 * // Load from json file, see #SpriteAtlasData type for format spec
	 * loadSpriteAtlas("sprites/dungeon.png", "sprites/dungeon.json")
	 *
	 * const player = add([
	 *     sprite("hero"),
	 * ])
	 *
	 * player.play("run")
	 * ```
	 */
	loadSpriteAtlas(
		src: SpriteLoadSrc,
		url: string,
	): Promise<Record<string, SpriteData>>,
	/**
	 * Load a sprite with aseprite spritesheet json.
	 *
	 * @example
	 * ```js
	 * loadAseprite("car", "sprites/car.png", "sprites/car.json")
	 * ```
	 */
	loadAseprite(
		name: string | null,
		imgSrc: SpriteLoadSrc,
		jsonSrc: string
	): Promise<SpriteData>,
	loadPedit(name: string, src: string): Promise<SpriteData>,
	/**
	 * Load default sprite "bean".
	 *
	 * @example
	 * ```js
	 * loadBean()
	 *
	 * // use it right away
	 * add([
	 *     sprite("bean"),
	 * ])
	 * ```
	 */
	loadBean(name?: string): Promise<SpriteData>,
	/**
	 * Load a sound into asset manager, with name and resource url.
	 *
	 * @example
	 * ```js
	 * loadSound("shoot", "horse.ogg")
	 * loadSound("shoot", "https://kaboomjs.com/sounds/scream6.mp3")
	 * ```
	 */
	loadSound(
		id: string,
		src: string,
	): Promise<SoundData>,
	/**
	 * Load a bitmap font into asset manager, with name and resource url and infomation on the layout of the bitmap.
	 *
	 * @example
	 * ```js
	 * // load a bitmap font called "04b03", with bitmap "fonts/04b03.png"
	 * // each character on bitmap has a size of (6, 8), and contains default ASCII_CHARS
	 * loadFont("04b03", "fonts/04b03.png", 6, 8)
	 *
	 * // load a font with custom characters
<<<<<<< HEAD
	 * loadFont("cp437", "cp437.png", 6, 8, {chars: "☺☻♥♦♣♠"})
=======
	 * loadFont("myfont", "myfont.png", 6, 8, { chars: "☺☻♥♦♣♠" })
>>>>>>> 8f10a9d9
	 * ```
	 */
	loadFont(
		id: string,
		src: string,
		gridWidth: number,
		gridHeight: number,
		options?: FontLoadOpt,
	): Promise<FontData>,
	/**
	 * Load a shader into asset manager with vertex and fragment code / file url.
	 *
	 * @example
	 * ```js
	 * // load only a fragment shader from URL
	 * loadShader("outline", null, "/shaders/outline.glsl", true)
	 *
	 * // default shaders and custom shader format
	 * loadShader("outline",
	 *     `vec4 vert(vec3 pos, vec2 uv, vec4 color) {
	 *     // predefined functions to get the default value by kaboom
	 *     return def_vert()
	 * }`,
	 * `vec4 frag(vec3 pos, vec2 uv, vec4 color, sampler2D tex) {
	 *     // turn everything blue-ish
	 *     return def_frag() * vec4(0, 0, 1, 1)
	 * }`, false)
	 * ```
	 */
	loadShader(
		name: string,
		vert?: string,
		frag?: string,
		isUrl?: boolean,
	): Promise<ShaderData>,
	/**
	 * Add a new loader to wait for before starting the game.
	 *
	 * @example
	 * ```js
	 * load(new Promise((resolve, reject) => {
	 *     // anything you want to do that stalls the game in loading state
	 *     resolve("ok")
	 * }))
	 * ```
	 */
	load<T>(l: Promise<T>): void,
	loadProgress<T>(): number,
	/**
	 * Get the width of game.
	 *
	 * @section Info
	 */
	width(): number,
	/**
	 * Get the height of game.
	 */
	height(): number,
	/**
	 * Get the center point of view.
	 *
	 * @example
	 * ```js
	 * // add froggy to the center of the screen
	 * add([
	 *     sprite("froggy"),
	 *     pos(center()),
	 *     // ...
	 * ])
	 * ```
	 */
	center(): Vec2,
	/**
	 * Get the delta time since last frame.
	 *
	 * @example
	 * ```js
	 * // rotate froggy 100 deg per second
	 * froggy.onUpdate(() => {
	 *     froggy.angle += 100 * dt()
	 * })
	 * ```
	 */
	dt(): number,
	/**
	 * Get the total time since beginning.
	 */
	time(): number,
	/**
	 * If the game canvas is currently focused.
	 *
	 * @since v2000.1
	 */
	isFocused(): boolean,
	/**
	 * Focus on the game canvas.
	 */
	focus(): void,
	/**
	 * Is currently on a touch screen device.
	 */
	isTouch(): boolean,
	/**
	 * Get current mouse position (without camera transform).
	 */
	mousePos(): Vec2,
	/**
	 * How much mouse moved last frame.
	 */
	mouseDeltaPos(): Vec2,
	/**
	 * If certain key is currently down.
	 *
	 * @since v2000.1
	 *
	 * @example
	 * ```js
	 * // equivalent to the calling froggy.move() in an onKeyDown("left")
	 * onUpdate(() => {
	 *     if (isKeyDown("left")) {
	 *         froggy.move(-SPEED, 0)
	 *     }
	 * })
	 * ```
	 */
	isKeyDown(k: Key): boolean,
	/**
	 * If certain key is just pressed last frame.
	 *
	 * @since v2000.1
	 */
	isKeyPressed(k?: Key): boolean,
	/**
	 * If certain key is just pressed last frame (also fires repeatedly when the key is being held down).
	 *
	 * @since v2000.1
	 */
	isKeyPressedRepeat(k?: Key): boolean,
	/**
	 * If certain key is just released last frame.
	 *
	 * @since v2000.1
	 */
	isKeyReleased(k?: Key): boolean,
	/**
	 * If a mouse button is currently down.
	 *
	 * @since v2000.1
	 */
	isMouseDown(button?: MouseButton): boolean,
	/**
	 * If a mouse button is just clicked last frame.
	 *
	 * @since v2000.1
	 */
	isMousePressed(button?: MouseButton): boolean,
	/**
	 * If a mouse button is just released last frame.
	 *
	 * @since v2000.1
	 */
	isMouseReleased(button?: MouseButton): boolean,
	/**
	 * If mouse moved last frame.
	 *
	 * @since v2000.1
	 */
	isMouseMoved(): boolean,
	/**
	 * Camera shake.
	 *
	 * @example
	 * ```js
	 * // shake intensively when froggy collides with a "bomb"
	 * froggy.onCollide("bomb", () => {
	 *     shake(120)
	 * })
	 * ```
	 */
	shake(intensity: number): void,
	/**
	 * Get / set camera position.
	 *
	 * @example
	 * ```js
	 * // camera follows player
	 * player.onUpdate(() => {
	 *     camPos(player.pos)
	 * })
	 * ```
	 */
	camPos(pos?: Vec2): Vec2,
	/**
	 * Get / set camera scale.
	 */
	camScale(scale?: Vec2): Vec2,
	/**
	 * Get / set camera rotation.
	 */
	camRot(angle?: number): number,
	/**
	 * Transform a point from world position to screen position.
	 */
	toScreen(p: Vec2): Vec2,
	/**
	 * Transform a point from screen position to world position.
	 */
	toWorld(p: Vec2): Vec2,
	/**
	 * Get / set gravity.
	 */
	gravity(g: number): number,
	/**
	 * Define layers (the last one will be on top).
	 *
	 * @example
	 * ```js
	 * // defining 3 layers, "ui" will be drawn on top most, with default layer being "game"
	 * layers([
	 *     "bg",
	 *     "game",
	 *     "ui",
	 * ], "game")
	 *
	 * // use layer() comp to define which layer an obj belongs to
	 * add([
	 *     text(score),
	 *     layer("ui"),
	 *     fixed(),
	 * ])
	 *
	 * // without layer() comp it'll fall back to default layer, which is "game"
	 * add([
	 *     sprite("froggy"),
	 * ])
	 * ```
	 */
	layers(list: string[], def?: string): void,
	/**
	 * Get / set the cursor (css). Cursor will be reset to "default" every frame so use this in an per-frame action.
	 *
	 * @example
	 * ```js
	 * onHover("clickable", (c) => {
	 *     cursor("pointer")
	 * })
	 * ```
	 */
	cursor(c?: Cursor): Cursor,
	/**
	 * Load a cursor from a sprite, or custom drawing function.
	 *
	 * @example
	 * ```js
	 * loadSprite("froggy", "sprites/froggy.png")
	 *
	 * // use sprite as cursor
	 * regCursor("default", "froggy")
	 * regCursor("pointer", "apple")
	 * ```
	 */
	regCursor(c: string, draw: string | ((mpos: Vec2) => void)): void,
	/**
	 * Enter / exit fullscreen mode. (note: mouse position is not working in fullscreen mode at the moment)
	 *
	 * @example
	 * ```js
	 * // toggle fullscreen mode on "f"
	 * onKeyPress("f", (c) => {
	 *     fullscreen(!isFullscreen())
	 * })
	 * ```
	 */
	fullscreen(f?: boolean): void,
	/**
	 * If currently in fullscreen mode.
	 */
	isFullscreen(): boolean,
	/**
	 * Run the callback after n seconds.
	 *
	 * @section Timer
	 *
	 * @example
	 * ```js
	 * // 3 seconds until explosion! Runnn!
	 * wait(3, () => {
	 *     explode()
	 * })
	 * ```
	 */
	wait(n: number, action?: () => void): Promise<void>,
	/**
	 * Run the callback every n seconds.
	 *
	 * @example
	 * ```js
	 * // spawn a butterfly at random position every 1 second
	 * loop(1, () => {
	 *     add([
	 *         sprite("butterfly"),
	 *         pos(rand(vec2(width(), height()))),
	 *         area(),
	 *         "friend",
	 *     ])
	 * })
	 * ```
	 */
	loop(t: number, action: () => void): EventCanceller,
	/**
	 * Play a piece of audio.
	 *
	 * @section Audio
	 *
	 * @returns A control handle.
	 *
	 * @example
	 * ```js
	 * // play a one off sound
	 * play("wooosh")
	 *
	 * // play a looping soundtrack (check out AudioPlayOpt for more options)
	 * const music = play("OverworldlyFoe", {
	 *     volume: 0.8,
	 *     loop: true
	 * })
	 *
	 * // using the handle to control (check out AudioPlay for more controls / info)
	 * music.pause()
	 * music.play()
	 * ```
	 */
	play(id: string, options?: AudioPlayOpt): AudioPlay,
	/**
	 * Yep.
	 */
	burp(options?: AudioPlayOpt): AudioPlay,
	/**
	 * Sets global volume.
	 *
	 * @example
	 * ```js
	 * // makes everything quieter
	 * volume(0.5)
	 * ```
	 */
	volume(v?: number): number,
	/**
	 * Get the underlying browser AudioContext.
	 */
	audioCtx: AudioContext,
	/**
	 * Get a random number between 0 - 1.
	 *
	 * @section Math
	 */
	rand(): number,
	/**
	 * Get a random value between 0 and the given value.
	 *
	 * @example
	 * ```js
	 * // a random number between 0 - 8
	 * rand(8)
	 *
	 * // a random point on screen
	 * rand(vec2(width(), height()))
	 *
	 * // a random color
	 * rand(rgb(255, 255, 255))
	 * ```
	 */
	rand<T extends RNGValue>(n: T): T,
	/**
	 * Get a random value between the given bound.
	 *
	 * @example
	 * ```js
	 * rand(50, 100)
	 * rand(vec2(20), vec2(100))
	 *
	 * // spawn something on the right side of the screen but with random y value within screen height
	 * add([
	 *     pos(width(), rand(0, height())),
	 * ])
	 * ```
	 */
	rand<T extends RNGValue>(a: T, b: T): T,
	/**
	 * rand() but floored to integer.
	 *
	 * @example
	 * ```js
	 * randi(0, 3) // will give either 0, 1, or 2
	 * ```
	 */
	randi(): number,
	/**
	 * Get / set the random number generator seed.
	 *
	 * @example
	 * ```js
	 * randSeed(Date.now())
	 * ```
	 */
	randSeed(seed?: number): number,
	/**
	 * Create a 2d vector.
	 *
	 * @example
	 * ```js
	 * // { x: 0, y: 0 }
	 * vec2()
	 *
	 * // { x: 10, y: 10 }
	 * vec2(10)
	 *
	 * // { x: 100, y: 80 }
	 * vec2(100, 80)
	 *
	 * // move to 150 degrees direction with by length 10
	 * player.pos = pos.add(dir(150).scale(10))
	 * ```
	 */
	vec2(x: number, y: number): Vec2,
	vec2(p: Vec2): Vec2,
	vec2(xy: number): Vec2,
	vec2(): Vec2,
	/**
	 * RGB color (0 - 255).
	 *
	 * @example
	 * ```js
	 * // update the color of the sky to light blue
	 * sky.color = rgb(0, 128, 255)
	 * ```
	 */
	rgb(r: number, g: number, b: number): Color,
	/**
	 * Convert HSL color (all values in 0.0 - 1.0 range) to RGB color.
	 *
	 * @since v2000.1
	 *
	 * @example
	 * ```js
	 * // animate rainbow color
	 * onUpdate("rainbow", (obj) => {
	 *     obj.color = hsl2rgb(wave(0, 1, time()), 0.6, 0.6)
	 * })
	 * ```
	 */
	hsl2rgb(hue: number, saturation: number, lightness: number): Color,
	/**
	 * Rectangle area (0.0 - 1.0).
	 */
	quad(x: number, y: number, w: number, h: number): Quad,
	/**
	 * Choose a random item from a list.
	 *
	 * @example
	 * ```js
	 * // decide the best fruit randomly
	 * const bestFruit = choose(["apple", "banana", "pear", "watermelon"])
	 * ```
	 */
	choose<T>(lst: T[]): T,
	/**
	 * rand(1) <= p
	 *
	 * @example
	 * ```js
	 * // every frame all objs with tag "unlucky" have 50% chance die
	 * onUpdate("unlucky", (o) => {
	 *     if (chance(0.5)) {
	 *         destroy(o)
	 *     }
	 * })
	 * ```
	 */
	chance(p: number): boolean,
	/**
	 * Linear interpolation.
	 */
	lerp(from: number, to: number, t: number): number,
	/**
	 * Map a value from one range to another range.
	 */
	map(
		v: number,
		l1: number,
		h1: number,
		l2: number,
		h2: number,
	): number,
	/**
	 * Map a value from one range to another range, and clamp to the dest range.
	 */
	mapc(
		v: number,
		l1: number,
		h1: number,
		l2: number,
		h2: number,
	): number,
	/**
	 * Interpolate between 2 values (Optionally takes a custom periodic function, which default to Math.sin).
	 *
	 * @example
	 * ```js
	 * // bounce color between 2 values as time goes on
	 * onUpdate("colorful", (c) => {
	 *     c.color.r = wave(0, 255, time())
	 *     c.color.g = wave(0, 255, time() + 1)
	 *     c.color.b = wave(0, 255, time() + 2)
	 * })
	 * ```
	 */
	wave(lo: number, hi: number, t: number, func?: (x: number) => number): number,
	/**
	 * Convert degrees to radians.
	 */
	deg2rad(deg: number): number,
	/**
	 * Convert radians to degrees.
	 */
	rad2deg(rad: number): number,
	/**
	 * Check if 2 lines intersects, if yes returns the intersection point.
	 */
	testLineLine(l1: Line, l2: Line): Vec2 | null,
	/**
	 * Check if 2 rectangle overlaps.
	 */
	testRectRect(r1: Rect, r2: Rect): boolean,
	/**
	 * Check if a line and a rectangle overlaps.
	 */
	testRectLine(r: Rect, l: Line): boolean,
	/**
	 * Check if a point is inside a rectangle.
	 */
	testRectPoint(r: Rect, pt: Point): boolean,
	/**
	 * Define a scene.
	 *
	 * @section Scene
	 */
	scene(id: SceneID, def: SceneDef): void,
	/**
	 * Go to a scene, passing all rest args to scene callback.
	 */
	go(id: SceneID, ...args): void,
	/**
	 * Construct a level based on symbols.
	 *
	 * @section Level
	 *
	 * @example
	 * ```js
	 * addLevel([
	 *     "                          $",
	 *     "                          $",
	 *     "           $$         =   $",
	 *     "  %      ====         =   $",
	 *     "                      =    ",
	 *     "       ^^      = >    =   &",
	 *     "===========================",
	 * ], {
	 *     // define the size of each block
	 *     width: 32,
	 *     height: 32,
	 *     // define what each symbol means, by a function returning a component list (what will be passed to add())
	 *     "=": () => [
	 *         sprite("floor"),
	 *         area(),
	 *         solid(),
	 *     ],
	 *     "$": () => [
	 *         sprite("coin"),
	 *         area(),
	 *         pos(0, -9),
	 *     ],
	 *     "^": () => [
	 *         sprite("spike"),
	 *         area(),
	 *         "danger",
	 *     ],
	 * })
	 * ```
	 */
	addLevel(map: string[], options: LevelOpt): Level,
	/**
	 * Get data from local storage, if not present can set to a default value.
	 *
	 * @section Data
	 */
	getData<T>(key: string, def?: T): T,
	/**
	 * Set data from local storage.
	 */
	setData(key: string, data: any): void,
	/**
	 * Draw a sprite.
	 *
	 * @section Draw
	 *
	 * @example
	 * ```js
	 * drawSprite({
	 *     sprite: "froggy",
	 *     pos: vec2(100, 200),
	 *     frame: 3,
	 * })
	 * ```
	 */
	drawSprite(options: DrawSpriteOpt): void,
	/**
	 * Draw a piece of text.
	 *
	 * @example
	 * ```js
	 * drawText({
	 *     text: "oh hi",
	 *     size: 48,
	 *     font: "sink",
	 *     width: 120,
	 *     pos: vec2(100, 200),
	 *     color: rgb(0, 0, 255),
	 * })
	 * ```
	 */
	drawText(options: DrawTextOpt): void,
	/**
	 * Draw a rectangle.
	 *
	 * @example
	 * ```js
	 * drawRect({
	 *     width: 120,
	 *     height: 240,
	 *     pos: vec2(20, 20),
	 *     color: YELLOW,
	 *     outline: { color: BLACK, width: 4 },
	 * })
	 * ```
	 */
	drawRect(options: DrawRectOpt): void,
	/**
	 * Draw a line.
	 *
	 * @example
	 * ```js
	 * drawLine({
	 *     p1: vec2(0),
	 *     p2: mousePos(),
	 *     width: 4,
	 *     color: rgb(0, 0, 255),
	 * })
	 * ```
	 */
	drawLine(options: DrawLineOpt): void,
	/**
	 * Draw lines.
	 *
	 * @example
	 * ```js
	 * drawLines({
	 *     pts: [ vec2(0), vec2(0, height()), mousePos() ],
	 *     width: 4,
	 *     pos: vec2(100, 200),
	 *     color: rgb(0, 0, 255),
	 * })
	 * ```
	 */
	drawLines(options: DrawLinesOpt): void,
	/**
	 * Draw a triangle.
	 *
	 * @example
	 * ```js
	 * drawTriangle({
	 *     p1: vec2(0),
	 *     p2: vec2(0, height()),
	 *     p3: mousePos(),
	 *     pos: vec2(100, 200),
	 *     color: rgb(0, 0, 255),
	 * })
	 * ```
	 */
	drawTriangle(options: DrawTriangleOpt): void,
	/**
	 * Draw a circle.
	 *
	 * @example
	 * ```js
	 * drawCircle({
	 *     pos: vec2(100, 200),
	 *     radius: 120,
	 *     color: rgb(255, 255, 0),
	 * })
	 * ```
	 */
	drawCircle(options: DrawCircleOpt): void,
	/**
	 * Draw an ellipse.
	 *
	 * @example
	 * ```js
	 * drawEllipse({
	 *     pos: vec2(100, 200),
	 *     radiusX: 120,
	 *     radiusY: 120,
	 *     color: rgb(255, 255, 0),
	 * })
	 * ```
	 */
	drawEllipse(options: DrawEllipseOpt): void,
	/**
	 * Draw a convex polygon from a list of vertices.
	 *
	 * @example
	 * ```js
	 * drawPolygon({
	 *     pts: [
	 *         vec2(-12),
	 *         vec2(0, 16),
	 *         vec2(12, 4),
	 *         vec2(0, -2),
	 *         vec2(-8),
	 *     ],
	 *     pos: vec2(100, 200),
	 *     color: rgb(0, 0, 255),
	 * })
	 * ```
	 */
	drawPolygon(options: DrawPolygonOpt): void,
	/**
	 * Draw a rectangle with UV data.
	 */
	drawUVQuad(options: DrawUVQuadOpt): void,
	/**
	 * Draw a piece of formatted text from formatText().
	 *
	 * @since v2000.2
	 *
	 * @example
	 * ```js
	 * // text background
	 * const txt = formatText({
	 *     text: "oh hi",
	 * })
	 *
	 * drawRect({
	 *     width: txt.width,
	 *     height: txt.height,
	 * })
	 *
	 * drawFormattedText(txt)
	 * ```
	 */
	drawFormattedText(text: FormattedText): void,
	/**
	 * Whatever drawn in content will only be drawn if it's also drawn in mask (mask will not be rendered).
	 *
	 * @since v2001.0
	 */
	drawMasked(content: () => void, mask: () => void): void,
	/**
	 * Subtract whatever drawn in content by whatever drawn in mask (mask will not be rendered).
	 *
	 * @since v2001.0
	 */
	drawSubtracted(content: () => void, mask: () => void): void,
	/**
	 * Push current transform matrix to the transform stack.
	 *
	 * @example
	 * ```js
	 * pushTransform()
	 *
	 * // these transforms will affect every render until popTransform()
	 * pushTranslate(120, 200)
	 * pushRotate(time() * 120)
	 * pushScale(6)
	 *
	 * drawSprite("froggy")
	 * drawCircle(vec2(0), 120)
	 *
	 * // restore the transformation stack to when last pushed
	 * popTransform()
	 * ```
	 */
	pushTransform(): void,
	/**
	 * Pop the topmost transform matrix from the transform stack.
	 */
	popTransform(): void,
	/**
	 * Translate all subsequent draws.
	 *
	 * @example
	 * ```js
	 * pushTranslate(100, 100)
	 *
	 * // this will be drawn at (120, 120)
	 * drawText({
	 *     text: "oh hi",
	 *     pos: vec2(20, 20),
	 * })
	 * ```
	 */
	pushTranslate(x: number, y: number): void,
	pushTranslate(p: Vec2): void,
	/**
	 * Scale all subsequent draws.
	 */
	pushScale(x: number, y: number): void,
	pushScale(s: number): void,
	pushScale(s: Vec2): void,
	/**
	 * Rotate all subsequent draws.
	 */
	pushRotate(angle: number): void,
	/**
	 * Format a piece of text without drawing (for getting dimensions, etc).
	 *
	 * @since v2000.2
	 *
	 * @example
	 * ```js
	 * // text background
	 * const txt = formatText({
	 *     text: "oh hi",
	 * })
	 *
	 * drawRect({
	 *     width: txt.width,
	 *     height: txt.height,
	 * })
	 *
	 * drawFormattedText(txt)
	 * ```
	 */
	formatText(options: DrawTextOpt): FormattedText,
	/**
	 * @section Debug
	 *
	 * @example
	 * ```js
	 * // pause the whole game
	 * debug.paused = true
	 *
	 * // enter inspect mode
	 * debug.inspect = true
	 * ```
	 */
	debug: Debug,
	/**
	 * Import a plugin.
	 *
	 * @section Misc
	 */
	plug<T>(plugin: KaboomPlugin<T>): void,
	/**
	 * Take a screenshot and get the dataurl of the image.
	 *
	 * @returns The dataURL of the image.
	 */
	screenshot(): string,
	/**
	 * Start recording the canvas into a video. If framerate is not specified, a new frame will be captured each time the canvas changes.
	 *
	 * @returns A control handle.
	 *
	 * @since v2000.1
	 */
	record(frameRate?: number): Recording,
	/**
	 * Add an explosion
	 */
	addKaboom(pos: Vec2, opt?: BoomOpt): GameObj,
	/**
	 * All chars in ASCII.
	 */
	ASCII_CHARS: string,
	/**
	 * All chars in CP437.
	 */
	CP437_CHARS: string,
	/**
	 * Left directional vector vec2(-1, 0).
	 */
	LEFT: Vec2,
	/**
	 * Right directional vector vec2(1, 0).
	 */
	RIGHT: Vec2,
	/**
	 * Up directional vector vec2(0, -1).
	 */
	UP: Vec2,
	/**
	 * Down directional vector vec2(0, 1).
	 */
	DOWN: Vec2,
	RED: Color,
	GREEN: Color,
	BLUE: Color,
	YELLOW: Color,
	MAGENTA: Color,
	CYAN: Color,
	WHITE: Color,
	BLACK: Color,
	/**
	 * The canvas DOM kaboom is currently using.
	 */
	canvas: HTMLCanvasElement,
	[custom: string]: any,
}

export type Tag = string

// TODO: understand this
type UnionToIntersection<U> = (U extends any ? (k: U) => void : never) extends ((k: infer I) => void) ? I : never
type Defined<T> = T extends any ? Pick<T, { [K in keyof T]-?: T[K] extends undefined ? never : K }[keyof T]> : never
type Expand<T> = T extends infer U ? { [K in keyof U]: U[K] } : never
export type MergeObj<T> = Expand<UnionToIntersection<Defined<T>>>
export type MergeComps<T> = Omit<MergeObj<T>, keyof Comp>

export type CompList<T> = Array<T | Tag>

export type Key =
	| "f1" | "f2" | "f3" | "f4" | "f5" | "f6" | "f7" | "f8" | "f9" | "f10" | "f11" | "f12"
	| "`" | "1" | "2" | "3" | "4" | "5" | "6" | "7" | "8" | "9" | "0" | "-" | "="
	| "q" | "w" | "e" | "r" | "t" | "y" | "u" | "i" | "o" | "p" | "[" | "]" | "\\"
	| "a" | "s" | "d" | "f" | "g" | "h" | "j" | "k" | "l" | "" | "'"
	| "z" | "x" | "c" | "v" | "b" | "n" | "m" | "," | "." | "/"
	| "backspace" | "enter" | "tab" | "space" | " "
	| "left" | "right" | "up" | "down"


export type MouseButton =
	| "left"
	| "right"
	| "middle"
	| "back"
	| "forward"


/**
 * Inspect info for a character.
 */
export type GameObjInspect = Record<Tag, string | null>

/**
 * Kaboom configurations.
 */
export interface KaboomOpt {
	/**
	 * Width of game.
	 */
	width?: number,
	/**
	 * Height of game.
	 */
	height?: number,
	/**
	 * Pixel scale / size.
	 */
	scale?: number,
	/**
	 * If stretch canvas to container when width and height is specified
	 */
	stretch?: boolean,
	/**
	 * When stretching if keep aspect ratio and leave black bars on remaining spaces. (note: not working properly at the moment.)
	 */
	letterbox?: boolean,
	/**
	 * If register debug buttons (default true)
	 */
	debug?: boolean,
	/**
	 * Default font (defaults to "apl386o", with "apl386", "sink", "sinko" as other built-in options).
	 */
	font?: string,
	/**
	 * Disable antialias and enable sharp pixel display.
	 */
	crisp?: boolean,
	/**
	 * The canvas DOM element to use. If empty will create one.
	 */
	canvas?: HTMLCanvasElement,
	/**
	 * The container DOM element to insert the canvas if created. Defaults to document.body.
	 */
	root?: HTMLElement,
	/**
	 * Background color. E.g. [ 0, 0, 255 ] for solid blue background.
	 */
	background?: number[],
	/**
	 * The color to draw collider boxes etc.
	 */
	inspectColor?: number[],
	/**
	 * Default texture filter.
	 */
	texFilter?: TexFilter,
	/**
	 * How many log messages can there be on one screen.
	 */
	logMax?: number,
	/**
	 * If log messages should include also print time.
	 */
	logTime?: boolean,
	/**
	 * If translate touch events as mouse clicks (default true).
	 */
	touchToMouse?: boolean,
	/**
	 * Size of each spatial hashgrid cell used in collision detection. Defaults to 64.
	 *
	 * @since v2001.0
	 */
	hashGridSize?: number,
	/**
	 * If kaboom should render a default loading screen when assets are not fully ready (default true).
	 *
	 * @since v2001.0
	 */
	loadingScreen?: boolean,
	/**
	 * If import all kaboom functions to global (default true).
	 */
	global?: boolean,
	/**
	 * List of plugins to import.
	 */
	plugins?: KaboomPlugin<any>[],
	/**
	 * Enter burp mode.
	 */
	burp?: boolean,
}

export type KaboomPlugin<T> = (k: KaboomCtx) => T

/**
 * Base interface of all game objects.
 */
export interface GameObjRaw {
	/**
	 * Internal GameObj ID.
	 */
	_id: number | null,
	/**
	 * Object transform matrix.
	 */
	_transform: Mat4,
	/**
	 * If draw the game obj (run "draw" event or not).
	 */
	hidden: boolean,
	/**
	 * If update the game obj (run "update" event or not).
	 */
	paused: boolean,
	/**
	 * If game obj exists in scene.
	 */
	exists(): boolean,
	/**
	 * Add a child.
	 *
	 * @since v2000.2.0
	 */
	add<T>(comps: CompList<T> | GameObj<T>): GameObj<T>,
	/**
	 * Remove and re-add the game obj, without triggering add / destroy events.
	 */
	readd(obj: GameObj),
	/**
	 * Remove a child.
	 *
	 * @since v2000.2.0
	 */
	remove(obj: GameObj): void,
	/**
	 * Remove all children with a certain tag.
	 *
	 * @since v2000.2.0
	 */
	removeAll(tag: Tag): void,
	/**
	 * Get a list of all game objs with certain tag.
	 *
	 * @since v2000.2.0
	 */
	get(tag?: Tag | Tag[]): GameObj[],
	/**
	 * Iterate through children.
	 *
	 * @since v2000.2.0
	 */
	every<T>(action: (obj: GameObj) => T): void,
	/**
	 * Iterate through children.
	 *
	 * @since v2000.2.0
	 */
	every<T>(tag: Tag | Tag[], action: (obj: GameObj) => T): void,
	/**
	 * Iterate through children, in reverse.
	 *
	 * @since v2000.2.0
	 */
	revery<T>(action: (obj: GameObj) => T): void,
	/**
	 * Iterate through children, in reverse.
	 *
	 * @since v2000.2.0
	 */
	revery<T>(tag: Tag | Tag[], action: (obj: GameObj) => T): void,
	/**
	 * Get the parent game obj, if have any.
	 *
	 * @since v2000.2.0
	 */
	parent: GameObj | null,
	/**
	 * Get all children game objects.
	 *
	 * @since v2000.2.0
	 */
	children: GameObj[],
	/**
	 * Update this game object and all children game objects.
	 *
	 * @since v2000.2.0
	 */
	update(): void,
	/**
	 * Draw this game object and all children game objects.
	 *
	 * @since v2000.2.0
	 */
	draw(): void,
	/**
	 * If there's certain tag(s) on the game obj.
	 */
	is(tag: Tag | Tag[]): boolean,
	// TODO: update the GameObj type info
	/**
	 * Add a component or tag.
	 */
	use(comp: Comp | Tag): void,
	// TODO: update the GameObj type info
	/**
	 * Remove a tag or a component with its id.
	 */
	unuse(comp: Tag): void,
	/**
	 * Register an event.
	 */
	on(ev: string, action: () => void): EventCanceller,
	/**
	 * Trigger an event.
	 */
	trigger(ev: string, ...args): void,
	/**
	 * Remove the game obj from scene.
	 */
	destroy(): void,
	/**
	 * Get state for a specific comp.
	 */
	c(id: Tag): Comp,
	/**
	 * Gather debug info of all comps.
	 */
	inspect(): GameObjInspect,
	/**
	 * Register an event that runs every frame as long as the game obj exists.
	 *
	 * @since v2000.1
	 */
	onUpdate(action: () => void): EventCanceller,
	/**
	 * Register an event that runs every frame as long as the game obj exists (this is the same as `onUpdate()`, but all draw events are run after all update events).
	 *
	 * @since v2000.1
	 */
	onDraw(action: () => void): EventCanceller,
	/**
	 * Register an event that runs when the game obj is destroyed.
	 *
	 * @since v2000.1
	 */
	onDestroy(action: () => void): EventCanceller,
}

/**
 * The basic unit of object in Kaboom. The player, a butterfly, a tree, or even a piece of text.
 */
export type GameObj<T = any> = GameObjRaw & MergeComps<T>;

export type SceneID = string;
export type SceneDef = (...args) => void;
export type TouchID = number;

/**
 * Cancel the event.
 */
export type EventCanceller = () => void;

/**
 * Screen recording control handle.
 */
export interface Recording {
	/**
	 * Pause the recording.
	 */
	pause(): void,
	/**
	 * Resumes the recording.
	 */
	resume(): void,
	/**
	 * Stops the recording and downloads the file as mp4. Trying to resume later will lead to error.
	 */
	download(filename?: string): void,
}

/**
 * Frame-based animation configuration.
 */
export type SpriteAnim = number | {
	/**
	 * The starting frame.
	 */
	from: number,
	/**
	 * The end frame.
	 */
	to: number,
	/**
	 * If this anim should be played in loop.
	 */
	loop?: boolean,
	/**
	 * When looping should it move back instead of go to start frame again.
	 */
	pingpong?: boolean,
	/**
	 * This anim's speed in frames per second.
	 */
	speed?: number,
}

/**
 * Sprite animation configuration when playing.
 */
export interface SpriteAnimPlayOpt {
	/**
	 * If this anim should be played in loop.
	 */
	loop?: boolean,
	/**
	 * When looping should it move back instead of go to start frame again.
	 */
	pingpong?: boolean,
	/**
	 * This anim's speed in frames per second.
	 */
	speed?: number,
	/**
	 * Runs when this animation ends.
	 */
	onEnd?: () => void,
}

export interface PeditFile {
	width: number,
	height: number,
	frames: string[],
	anims: SpriteAnims,
}

/**
 * A dict of name <-> animation.
 */
export type SpriteAnims = Record<string, SpriteAnim>

// TODO: support frameWidth and frameHeight as alternative to slice
/**
 * Sprite loading configuration.
 */
export interface SpriteLoadOpt {
	sliceX?: number,
	sliceY?: number,
	anims?: SpriteAnims,
	filter?: TexFilter,
	wrap?: TexWrap,
}

export type SpriteAtlasData = Record<string, SpriteAtlasEntry>;

/**
 * A sprite in a sprite atlas.
 */
export interface SpriteAtlasEntry {
	/**
	 * X position of the top left corner.
	 */
	x: number,
	/**
	 * Y position of the top left corner.
	 */
	y: number,
	/**
	 * Sprite area width.
	 */
	width: number,
	/**
	 * Sprite area height.
	 */
	height: number,
	/**
	 * If the defined area contains multiple sprites, how many frames are in the area hozizontally.
	 */
	sliceX?: number,
	/**
	 * If the defined area contains multiple sprites, how many frames are in the area vertically.
	 */
	sliceY?: number,
	/**
	 * Animation configuration.
	 */
	anims?: SpriteAnims,
}

export type SpriteLoadSrc = string | GfxTexData;

export interface SpriteData {
	tex: GfxTexture,
	frames: Quad[],
	anims: SpriteAnims,
	filter?: TexFilter,
	wrap?: TexWrap,
}

export interface FontLoadOpt {
	chars?: string,
	filter?: TexFilter,
	wrap?: TexWrap,
}

export interface SoundData {
	buf: AudioBuffer,
}

export type FontData = GfxFont;
export type ShaderData = GfxShader;

// TODO: enable setting on load, make part of SoundData
/**
 * Audio play configurations.
 */
export interface AudioPlayOpt {
	/**
	 * If audio should be played again from start when its ended.
	 */
	loop?: boolean,
	/**
	 * Volume of audio. 1.0 means full volume, 0.5 means half volume.
	 */
	volume?: number,
	/**
	 * Playback speed. 1.0 means normal playback speed, 2.0 means twice as fast.
	 */
	speed?: number,
	/**
	 * Detune the sound. Every 100 means a semitone.
	 *
	 * @example
	 * ```js
	 * // play a random note in the octave
	 * play("noteC", {
	 *     detune: randi(0, 12) * 100,
	 * })
	 * ```
	 */
	detune?: number,
	/**
	 * The start time, in seconds.
	 */
	seek?: number,
}

export interface AudioPlay {
	/**
	 * Play the sound. Optionally pass in the time where it starts.
	 */
	play(seek?: number): void,
	/**
	 * Stop the sound.
	 */
	stop(): void,
	/**
	 * Pause the sound.
	 */
	pause(): void,
	/**
	 * If the sound is paused.
	 *
	 * @since v2000.1
	 */
	isPaused(): boolean,
	/**
	 * If the sound is stopped or ended.
	 *
	 * @since v2000.1
	 */
	isStopped(): boolean,
	/**
	 * Change the playback speed of the sound. 1.0 means normal playback speed, 2.0 means twice as fast.
	 */
	speed(s?: number): number,
	/**
	 * Detune the sound. Every 100 means a semitone.
	 *
	 * @example
	 * ```js
	 * // tune down a semitone
	 * music.detune(-100)
	 *
	 * // tune up an octave
	 * music.detune(1200)
	 * ```
	 */
	detune(d?: number): number,
	/**
	 * Change the volume of the sound. 1.0 means full volume, 0.5 means half volume.
	 */
	volume(v?: number): number,
	/**
	 * The current playing time.
	 */
	time(): number,
	/**
	 * The total duration.
	 */
	duration(): number,
	/**
	 * Set audio to play in loop.
	 */
	loop(): void,
	/**
	 * Set audio to not play in loop.
	 */
	unloop(): void,
}

// TODO: hide
export interface GfxShader {
	bind(): void,
	unbind(): void,
	send(uniform: Uniform): void,
}

// TODO: hide
export interface GfxTexture {
	width: number,
	height: number,
	bind(): void,
	unbind(): void,
}

export type GfxTexData =
	HTMLImageElement
	| HTMLCanvasElement
	| ImageData
	| ImageBitmap
	;

export interface GfxFont {
	tex: GfxTexture,
	map: Record<string, Vec2>,
	/**
	 * The quad width of each character.
	 */
	qw: number,
	qh: number,
}

export interface Vertex {
	pos: Vec3,
	uv: Vec2,
	color: Color,
	opacity: number,
}

/**
 * Texture scaling filter. "nearest" is mainly for sharp pixelated scaling, "linear" means linear interpolation.
 */
export type TexFilter = "nearest" | "linear";
export type TexWrap = "repeat" | "clampToEdge";

/**
 * Common render properties.
 */
export interface RenderProps {
	pos?: Vec2,
	scale?: Vec2 | number,
	angle?: number,
	color?: Color,
	opacity?: number,
	fixed?: boolean,
	shader?: GfxShader | string,
	uniform?: Uniform,
}

/**
 * How the sprite should look like.
 */
export type DrawSpriteOpt = RenderProps & {
	/**
	 * The sprite name in the asset manager, or the raw sprite data.
	 */
	sprite: string | SpriteData,
	/**
	 * If the sprite is loaded with multiple frames, or sliced, use the frame option to specify which frame to draw.
	 */
	frame?: number,
	/**
	 * Width of sprite. If `height` is not specified it'll stretch with aspect ratio. If `tiled` is set to true it'll tiled to the specified width horizontally.
	 */
	width?: number,
	/**
	 * Height of sprite. If `width` is not specified it'll stretch with aspect ratio. If `tiled` is set to true it'll tiled to the specified width vertically.
	 */
	height?: number,
	/**
	 * When set to true, `width` and `height` will not scale the sprite but instead render multiple tiled copies of them until the specified width and height. Useful for background texture pattern etc.
	 */
	tiled?: boolean,
	/**
	 * If flip the texture horizontally.
	 */
	flipX?: boolean,
	/**
	 * If flip the texture vertically.
	 */
	flipY?: boolean,
	/**
	 * The sub-area to render from the texture, by default it'll render the whole `quad(0, 0, 1, 1)`
	 */
	quad?: Quad,
	/**
	 * The origin point, or the pivot point. Default to "topleft".
	 */
	origin?: Origin | Vec2,
}

export type DrawUVQuadOpt = RenderProps & {
	/**
	 * Width of the UV quad.
	 */
	width: number,
	/**
	 * Height of the UV quad.
	 */
	height: number,
	/**
	 * If flip the texture horizontally.
	 */
	flipX?: boolean,
	/**
	 * If flip the texture vertically.
	 */
	flipY?: boolean,
	/**
	 * The texture to sample for this quad.
	 */
	tex?: GfxTexture,
	/**
	 * The texture sampling area.
	 */
	quad?: Quad,
	/**
	 * The origin point, or the pivot point. Default to "topleft".
	 */
	origin?: Origin | Vec2,
}

/**
 * How the rectangle should look like.
 */
export type DrawRectOpt = RenderProps & {
	/**
	 * Width of the rectangle.
	 */
	width: number,
	/**
	 * Height of the rectangle.
	 */
	height: number,
	/**
	 * If draw an outline around the shape.
	 */
	outline?: Outline,
	/**
	 * Use gradient instead of solid color.
	 *
	 * @since v2001.0
	 */
	gradient?: [Color, Color],
	/**
	 * If the gradient should be horizontal.
	 *
	 * @since v2001.0
	 */
	horizontal?: boolean,
	/**
	 * If fill the shape with color (set this to false if you only want an outline).
	 */
	fill?: boolean,
	/**
	 * The radius of each corner.
	 */
	radius?: number,
	/**
	 * The origin point, or the pivot point. Default to "topleft".
	 */
	origin?: Origin | Vec2,
}

/**
 * How the line should look like.
 */
export type DrawLineOpt = Omit<RenderProps, "angle" | "scale"> & {
	/**
	 * Starting point of the line.
	 */
	p1: Vec2,
	/**
	 * Ending point of the line.
	 */
	p2: Vec2,
	/**
	 * The width, or thickness of the line,
	 */
	width?: number,
}

/**
 * How the lines should look like.
 */
export type DrawLinesOpt = Omit<RenderProps, "angle" | "scale"> & {
	/**
	 * The points that should be connected with a line.
	 */
	pts: Vec2[],
	/**
	 * The width, or thickness of the lines,
	 */
	width?: number,
	/**
	 * The radius of each corner.
	 */
	radius?: number,
}

/**
 * How the triangle should look like.
 */
export type DrawTriangleOpt = RenderProps & {
	/**
	 * First point of triangle.
	 */
	p1: Vec2,
	/**
	 * Second point of triangle.
	 */
	p2: Vec2,
	/**
	 * Third point of triangle.
	 */
	p3: Vec2,
	/**
	 * If draw an outline around the shape.
	 */
	outline?: Outline,
	/**
	 * If fill the shape with color (set this to false if you only want an outline).
	 */
	fill?: boolean,
	/**
	 * The radius of each corner.
	 */
	radius?: number,
}

/**
 * How the circle should look like.
 */
export type DrawCircleOpt = Omit<RenderProps, "angle"> & {
	/**
	 * Radius of the circle.
	 */
	radius: number,
	/**
	 * Starting angle.
	 */
	start?: number,
	/**
	 * Ending angle.
	 */
	end?: number,
	/**
	 * If draw an outline around the shape.
	 */
	outline?: Outline,
	/**
	 * If fill the shape with color (set this to false if you only want an outline).
	 */
	fill?: boolean,
	/**
	 * Use gradient instead of solid color.
	 *
	 * @since v2001.0
	 */
	gradient?: [Color, Color],
	/**
	 * Multipliyer for the number of polygon segments.
	 */
	resolution?: number,
	/**
	 * The origin point, or the pivot point. Default to "topleft".
	 */
	origin?: Origin | Vec2,
}

/**
 * How the ellipse should look like.
 */
export type DrawEllipseOpt = RenderProps & {
	/**
	 * The horizontal radius.
	 */
	radiusX: number,
	/**
	 * The vertical radius.
	 */
	radiusY: number,
	/**
	 * Starting angle.
	 */
	start?: number,
	/**
	 * Ending angle.
	 */
	end?: number,
	/**
	 * If draw an outline around the shape.
	 */
	outline?: Outline,
	/**
	 * If fill the shape with color (set this to false if you only want an outline).
	 */
	fill?: boolean,
	/**
	 * Use gradient instead of solid color.
	 *
	 * @since v2001.0
	 */
	gradient?: [Color, Color],
	/**
	 * Multipliyer for the number of polygon segments.
	 */
	resolution?: number,
	/**
	 * The origin point, or the pivot point. Default to "topleft".
	 */
	origin?: Origin | Vec2,
}

/**
 * How the polygon should look like.
 */
export type DrawPolygonOpt = RenderProps & {
	/**
	 * The points that make up the polygon
	 */
	pts: Vec2[],
	/**
	 * If draw an outline around the shape.
	 */
	outline?: Outline,
	/**
	 * If fill the shape with color (set this to false if you only want an outline).
	 */
	fill?: boolean,
	/**
	 * Manual triangulation.
	 */
	indices?: number[],
	/**
	 * The center point of transformation in relation to the position.
	 */
	offset?: Vec2,
	/**
	 * The radius of each corner.
	 */
	radius?: number,
	/**
	 * The color of each vertice.
	 *
	 * @since v2001.0
	 */
	colors?: Color[],
}

export interface Outline {
	/**
	 * The width, or thinkness of the line.
	 */
	width?: number,
	/**
	 * The color of the line.
	 */
	color?: Color,
}

/**
 * How the text should look like.
 */
export type DrawTextOpt = RenderProps & {
	/**
	 * The text to render.
	 */
	text: string,
	/**
	 * The name of font to use.
	 */
	font?: string | FontData,
	/**
	 * The size of text (the height of each character).
	 */
	size?: number,
	/**
	 * The maximum width. Will wrap around if exceed.
	 */
	width?: number,
	/**
	 * The gap between each line.
	 *
	 * @since v2000.2
	 */
	lineSpacing?: number,
	/**
	 * The gap between each character.
	 *
	 * @since v2000.2
	 */
	letterSpacing?: number,
	/**
	 * The origin point, or the pivot point. Default to "topleft".
	 */
	origin?: Origin | Vec2,
	/**
	 * Transform the pos, scale, rotation or color for each character based on the index or char.
	 *
	 * @since v2000.1
	 */
	transform?: CharTransform | CharTransformFunc,
	/**
	 * Stylesheet for styled chunks, in the syntax of "this is a [styled].stylename word".
	 *
	 * @since v2000.2
	 */
	styles?: Record<string, CharTransform | CharTransformFunc>,
}

/**
 * Formatted text with info on how and where to render each character.
 */
export interface FormattedText {
	width: number,
	height: number,
	chars: FormattedChar[],
}

/**
 * One formated character.
 */
export interface FormattedChar {
	tex: GfxTexture,
	quad: Quad,
	ch: string,
	pos: Vec2,
	scale: Vec2,
	angle: number,
	color: Color,
	fixed: boolean,
	opacity: number,
	uniform: Uniform,
}

/**
 * A function that returns a character transform config. Useful if you're generating dynamic styles.
 */
export type CharTransformFunc = (idx: number, ch: string) => CharTransform;

/**
 * Describes how to transform each character.
 */
export interface CharTransform {
	pos?: Vec2,
	scale?: Vec2 | number,
	angle?: number,
	color?: Color,
	opacity?: number,
}

export type Cursor =
	string
	| "auto"
	| "default"
	| "none"
	| "context-menu"
	| "help"
	| "pointer"
	| "progress"
	| "wait"
	| "cell"
	| "crosshair"
	| "text"
	| "vertical-text"
	| "alias"
	| "copy"
	| "move"
	| "no-drop"
	| "not-allowed"
	| "grab"
	| "grabbing"
	| "all-scroll"
	| "col-resize"
	| "row-resize"
	| "n-resize"
	| "e-resize"
	| "s-resize"
	| "w-resize"
	| "ne-resize"
	| "nw-resize"
	| "se-resize"
	| "sw-resize"
	| "ew-resize"
	| "ns-resize"
	| "nesw-resize"
	| "nwse-resize"
	| "zoom-int"
	| "zoom-out"
	;

export type Origin =
	"topleft"
	| "top"
	| "topright"
	| "left"
	| "center"
	| "right"
	| "botleft"
	| "bot"
	| "botright"
	;

export declare class Vec2 {
	x: number
	y: number
	static LEFT: Vec2
	static RIGHT: Vec2
	static UP: Vec2
	static DOWN: Vec2
	static fromAngle(deg: number): Vec2
	constructor(x: number, y: number)
	constructor(xy: number)
	constructor()
	clone(): Vec2
	/**
	 * Returns the addition with another vector.
	 */
	add(p: Vec2): Vec2
	add(x: number, y: number): Vec2
	/**
	 * Returns the subtraction with another vector.
	 */
	sub(p: Vec2): Vec2
	sub(x: number, y: number): Vec2
	/**
	 * Scale by another vector, or a single number.
	 */
	scale(p: Vec2): Vec2
	scale(s: number): Vec2
	scale(sx: number, sy: number): Vec2
	/**
	 * Get the dot product with another vector.
	 */
	dot(p: Vec2): number
	/**
	 * Get distance between another vector.
	 */
	dist(p: Vec2): number
	len(): number
	/**
	 * Get the unit vector (length of 1).
	 */
	unit(): Vec2
	/**
	 * Get the perpendicular vector.
	 */
	normal(): Vec2
	/**
	 * Get the angle between another vector
	 */
	angle(p: Vec2): number
	/**
	 * Linear interpolate to a destination vector
	 */
	lerp(p: Vec2, t: number): Vec2
	/**
	 * To n precision floating point.
	 */
	toFixed(n: number): Vec2
	eq(p: Vec2): boolean
	isZero(): boolean
	toString(): string
}

export declare class Vec3 {
	x: number
	y: number
	z: number
	constructor(x: number, y: number, z: number)
	xy(): Vec2
}

export declare class Vec4 {
	x: number
	y: number
	z: number
	w: number
}

export declare class Mat4 {
	m: number[];
	constructor(m?: number[]);
	static translate(p: Vec2): Mat4;
	static scale(s: Vec2): Mat4;
	static rotateX(a: number): Mat4;
	static rotateY(a: number): Mat4;
	static rotateZ(a: number): Mat4;
	clone(): Mat4;
	mult(other: Mat4): Mat4;
	multVec4(p: Vec4): Vec4;
	multVec3(p: Vec3): Vec3;
	multVec2(p: Vec2): Vec2;
	translate(p: Vec2): Mat4;
	scale(s: Vec2): Mat4;
	rotateX(a: number): Mat4;
	rotateY(a: number): Mat4;
	rotateZ(a: number): Mat4;
	invert(): Mat4;
	toString(): string;
}

/**
 * 0-255 RGBA color.
 */
export declare class Color {
	/**
	 * Red (0-255).
	 */
	r: number;
	/**
	 * Green (0-255).
	 */
	g: number;
	/**
	 * Blue (0-255).
	 */
	b: number;
	constructor(r: number, g: number, b: number);
	static fromArray(arr: number[]): Color;
	static RED: Color;
	static GREEN: Color;
	static BLUE: Color;
	static YELLOW: Color;
	static MAGENTA: Color;
	static CYAN: Color;
	static WHITE: Color;
	static BLACK: Color;
	clone(): Color;
	/**
	 * Lighten the color (adds RGB by n).
	 */
	lighten(n: number): Color;
	/**
	 * Darkens the color (subtracts RGB by n).
	 */
	darken(n: number): Color;
	invert(): Color;
	mult(other: Color): Color;
	eq(c: Color): boolean;
	toString(): string;
}

export declare class Quad {
	x: number
	y: number
	w: number
	h: number
	constructor(x: number, y: number, w: number, h: number)
	scale(q: Quad): Quad
	clone(): Quad
	eq(q: Quad): boolean
}

export type RNGValue =
	number
	| Vec2
	| Color
	;

export interface RNG {
	seed: number,
	gen(): number,
	gen<T extends RNGValue>(n: T): T,
	gen<T extends RNGValue>(a: T, b: T): T,
}

export declare class Rect {
	p1: Vec2
	p2: Vec2
	constructor(p1: Vec2, p2: Vec2)
	transform(m: Mat4): Polygon
	bbox(): Rect
}

export declare class Line {
	p1: Vec2
	p2: Vec2
	constructor(p1: Vec2, p2: Vec2)
	transform(m: Mat4): Line
	bbox(): Rect
}

export declare class Circle {
	center: Vec2
	radius: number
	constructor(pos: Vec2, radius: number)
	transform(m: Mat4): Ellipse
	bbox(): Rect
}

export declare class Ellipse {
	center: Vec2
	radiusX: number
	radiusY: number
	constructor(pos: Vec2, rx: number, ry: number)
	transform(m: Mat4): Ellipse
	bbox(): Rect
}

export declare class Polygon {
	pts: Vec2[]
	constructor(pts: Vec2[])
	transform(m: Mat4): Polygon
	bbox(): Rect
}

export declare class Point {
	x: number
	y: number
	constructor(x: number, y: number)
	static fromVec2(p: Vec2): Point
	toVec2(): Vec2
	transform(tr: Mat4): Point
	bbox(): Rect
}

export interface Comp {
	/**
	 * Component ID (if left out won't be treated as a comp).
	 */
	id?: Tag,
	/**
	 * What other comps this comp depends on.
	 */
	require?: Tag[],
	/**
	 * Event that runs when host game obj is added to scene.
	 */
	add?: () => void,
	/**
	 * Event that runs when host game obj is added to scene and game is loaded.
	 */
	load?: () => void,
	/**
	 * Event that runs every frame.
	 */
	update?: () => void,
	/**
	 * Event that runs every frame.
	 */
	draw?: () => void,
	/**
	 * Event that runs when obj is removed from scene.
	 */
	destroy?: () => void,
	/**
	 * Debug info for inspect mode.
	 */
	inspect?: () => string,
}

export type GameObjID = number;

export interface PosComp extends Comp {
	/**
	 * Object's current world position.
	 */
	pos: Vec2,
	/**
	 * Move how many pixels per second. If object is 'solid', it won't move into other 'solid' objects.
	 */
	move(xVel: number, yVel: number): void,
	move(vel: Vec2): void,
	/**
	 * Move how many pixels, without multiplying dt, but still checking for 'solid'.
	 */
	moveBy(dx: number, dy: number): void,
	moveBy(d: Vec2): void,
	/**
	 * Move to a spot with a speed (pixels per second), teleports if speed is not given.
	 */
	moveTo(dest: Vec2, speed?: number): void,
	moveTo(x: number, y: number, speed?: number): void,
	/**
	 * Get position on screen after camera transform.
	 */
	screenPos(): Vec2,
}

export interface ScaleComp extends Comp {
	scale: Vec2 | number,
	scaleTo(s: number): void,
	scaleTo(s: Vec2): void,
	scaleTo(sx: number, sy: number): void,
}

export interface RotateComp extends Comp {
	/**
	 * Angle in degrees.
	 */
	angle: number,
}

export interface ColorComp extends Comp {
	color: Color,
}

export interface OpacityComp extends Comp {
	opacity: number,
}

export interface OriginComp extends Comp {
	/**
	 * Origin point for render.
	 */
	origin: Origin | Vec2,
}

export interface LayerComp extends Comp {
	/**
	 * Which layer this game obj belongs to.
	 */
	layer: string,
}

export interface ZComp extends Comp {
	/**
	 * Defines the z-index of this game obj
	 */
	z: number,
}

export interface FollowComp extends Comp {
	follow: {
		obj: GameObj,
		offset: Vec2,
	},
}

export interface MoveComp extends Comp {
}

export interface OutviewCompOpt {
	/**
	 * If hide object when out of view.
	 */
	hide?: boolean,
	/**
	 * If pause object when out of view.
	 */
	pause?: boolean,
	/**
	 * If destroy object when out of view.
	 */
	destroy?: boolean,
	/**
	 * The screen bound offset.
	 */
	offset?: number | Vec2,
	/**
	 * If it needs to stay out of view for a period of time before proceed to action.
	 */
	delay?: number,
	/**
	 * Register an event that runs when object goes out of view.
	 */
	onExitView?: () => void,
	/**
	 * Register an event that runs when object enters view.
	 */
	onEnterView?: () => void,
}

export interface OutviewComp extends Comp {
	/**
	 * If object is currently out of view.
	 */
	isOutOfView(): boolean,
	/**
	 * Register an event that runs when object goes out of view.
	 */
	onExitView(action: () => void): EventCanceller,
	/**
	 * Register an event that runs when object enters view.
	 */
	onEnterView(action: () => void): EventCanceller,
}

export interface CleanupCompOpt {
	/**
	 * The screen bound offset.
	 */
	offset?: number | Vec2,
	/**
	 * If it needs to stay out of view for a period of time before proceed to destroy.
	 */
	delay?: number,
	/**
	 * Register an event that runs when object gets cleaned up.
	 */
	onCleanup?: () => void,
}

export interface CleanupComp extends Comp {
}

export declare class Collision {
	/**
	 * The game object that we collided into.
	 */
	target: GameObj;
	/**
	 * The minimal displacement it'll need to separate us from the target.
	 */
	displacement: Vec2;
	resolved: boolean;
	constructor(target: GameObj, dis: Vec2, resolved?: boolean)
	/**
	 * If the collision happened (roughly) on the top side of us.
	 */
	isTop(): boolean
	/**
	 * If the collision happened (roughly) on the bottom side of us.
	 */
	isBottom(): boolean
	/**
	 * If the collision happened (roughly) on the left side of us.
	 */
	isLeft(): boolean
	/**
	 * If the collision happened (roughly) on the right side of us.
	 */
	isRight(): boolean
}

export interface AreaCompOpt {
	/**
	 * The shape of the area.
	 */
	shape?: Shape,
	/**
	 * Position of area relative to position of the object.
	 */
	offset?: Vec2,
	/**
	 * Width of area.
	 */
	width?: number,
	/**
	 * Height of area.
	 */
	height?: number,
	/**
	 * Area scale.
	 */
	scale?: number | Vec2,
	/**
	 * Cursor on hover.
	 */
	cursor?: Cursor,
}

export interface AreaComp extends Comp {
	/**
	 * Collider area info.
	 */
	area: AreaCompOpt,
	/**
	 * Current area in world space.
	 */
	_worldArea: Area,
	/**
	 * If was just clicked on last frame.
	 */
	isClicked(): boolean,
	/**
	 * If is being hovered on.
	 */
	isHovering(): boolean,
	/**
	 * If is being hovered on.
	 *
	 * @since v2001.0
	 */
	checkCollision(other: GameObj<AreaComp>): Vec2 | null,
	/**
	 * If is currently colliding with another game obj.
	 */
	isColliding(o: GameObj): boolean,
	/**
	 * If is currently touching another game obj.
	 */
	isTouching(o: GameObj): boolean,
	/**
	 * Register an event runs when clicked.
	 *
	 * @since v2000.1
	 */
	onClick(f: () => void): void,
	/**
	 * Register an event runs every frame when hovered.
	 *
	 * @since v2000.1
	 */
	onHover(onHover: () => void, onNotHover?: () => void): void,
	/**
	 * Register an event runs when collide with another game obj with certain tag.
	 *
	 * @since v2000.1
	 */
	onCollide(tag: Tag, f: (obj: GameObj, col?: Collision) => void): void,
	/**
	 * If has a certain point inside collider.
	 */
	hasPoint(p: Vec2): boolean,
	/**
	 * Push out from another solid game obj if currently overlapping.
	 */
	pushOut(obj: GameObj): void,
	/**
	 * Push out from all other solid game objs if currently overlapping.
	 */
	pushOutAll(): void,
	/**
	 * Get the geometry data for the collider in local coordinate space.
	 *
	 * @since v2001.0
	 */
	localArea(): Rect,
	/**
	 * Get the geometry data for the collider in world coordinate space.
	 */
	worldArea(): Polygon,
	/**
	 * Get the geometry data for the collider in screen coordinate space.
	 */
	screenArea(): Polygon,
}

export interface SpriteCompOpt {
	/**
	 * If the sprite is loaded with multiple frames, or sliced, use the frame option to specify which frame to draw.
	 */
	frame?: number,
	/**
	 * If provided width and height, don't stretch but instead render tiled.
	 */
	tiled?: boolean,
	/**
	 * Stretch sprite to a certain width.
	 */
	width?: number,
	/**
	 * Stretch sprite to a certain height.
	 */
	height?: number,
	/**
	 * Play an animation on start.
	 */
	anim?: string,
	/**
	 * Animation speed scale multiplier.
	 */
	animSpeed?: number,
	/**
	 * Flip texture horizontally.
	 */
	flipX?: boolean,
	/**
	 * Flip texture vertically.
	 */
	flipY?: boolean,
	/**
	 * The rectangular sub-area of the texture to render, default to full texture `quad(0, 0, 1, 1)`.
	 */
	quad?: Quad,
}

export interface SpriteComp extends Comp {
	/**
	 * Width for sprite.
	 */
	width: number,
	/**
	 * Height for sprite.
	 */
	height: number,
	/**
	 * Current frame.
	 */
	frame: number,
	/**
	 * The rectangular area of the texture to render.
	 */
	quad: Quad,
	/**
	 * Play a piece of anim.
	 */
	play(anim: string, options?: SpriteAnimPlayOpt): void,
	/**
	 * Stop current anim.
	 */
	stop(): void,
	/**
	 * Get total number of frames.
	 */
	numFrames(): number,
	/**
	 * Get current anim name.
	 */
	curAnim(): string,
	/**
	 * Frame animation speed scale multiplier.
	 */
	animSpeed: number,
	/**
	 * Flip texture horizontally.
	 */
	flipX(b: boolean): void,
	/**
	 * Flip texture vertically.
	 */
	flipY(b: boolean): void,
	/**
	 * Register an event that runs when an animation is played.
	 */
	onAnimStart(name: string, action: () => void): EventCanceller,
	/**
	 * Register an event that runs when an animation is ended.
	 */
	onAnimEnd(name: string, action: () => void): EventCanceller,
}

export interface TextComp extends Comp {
	/**
	 * The text to render.
	 */
	text: string,
	/**
	 * The text size.
	 */
	textSize: number,
	/**
	 * The font to use.
	 */
	font: string | FontData,
	/**
	 * Width of text.
	 */
	width: number,
	/**
	 * Height of text.
	 */
	height: number,
}

export interface TextCompOpt {
	/**
	 * Height of text.
	 */
	size?: number,
	/**
	 * The font to use.
	 */
	font?: string | FontData,
	/**
	 * Wrap text to a certain width.
	 */
	width?: number,
	/**
	 * The gap between each line.
	 *
	 * @since v2000.2
	 */
	lineSpacing?: number,
	/**
	 * The gap between each character.
	 *
	 * @since v2000.2
	 */
	letterSpacing?: number,
	/**
	 * Transform the pos, scale, rotation or color for each character based on the index or char.
	 *
	 * @since v2000.1
	 */
	transform?: CharTransform | CharTransformFunc,
	/**
	 * Stylesheet for styled chunks, in the syntax of "this is a [styled].stylename word".
	 *
	 * @since v2000.2
	 */
	styles?: Record<string, CharTransform | CharTransformFunc>,
}

export interface RectCompOpt {
	/**
	 * Radius of the rectangle corners.
	 */
	radius?: number,
}

export interface RectComp extends Comp {
	/**
	 * Width of rectangle.
	 */
	width: number,
	/**
	 * Height of rectangle.
	 */
	height: number,
	/**
	 * The radius of each corner.
	 */
	radius?: number,
}

export interface CircleComp extends Comp {
	/**
	 * Radius of circle.
	 */
	radius: number,
}

export interface UVQuadComp extends Comp {
	/**
	 * Width of rect.
	 */
	width: number,
	/**
	 * Height of height.
	 */
	height: number,
}

/**
 * Union type for area / collider data of different shapes ("rect", "line", "circle", "point" and "polygon").
 */
export type Area =
	| Rect
	| Line
	| Circle
	| Ellipse
	| Polygon
	;

export type Shape =
	| "rect"
	| "line"
	| "point"
	| "circle"
	| "polygon"
	;

export interface OutlineComp extends Comp {
	outline: Outline,
}

export interface Debug {
	/**
	 * Pause the whole game.
	 */
	paused: boolean,
	/**
	 * Draw bounding boxes of all objects with `area()` component, hover to inspect their states.
	 */
	inspect: boolean,
	/**
	 * Global time scale.
	 */
	timeScale: number,
	/**
	 * Show the debug log or not.
	 */
	showLog: boolean,
	/**
	 * Current frames per second.
	 */
	fps(): number,
	/**
	 * Number of all existing game objects.
	 */
	objCount(): number,
	/**
	 * Number of draw calls made last frame.
	 */
	drawCalls(): number,
	/**
	 * Step to the next frame. Useful with pausing.
	 */
	stepFrame(): void,
	/**
	 * Clear the debug log.
	 */
	clearLog(): void,
	/**
	 * Log some text to on screen debug log.
	 */
	log(msg: string | { toString(): string }): void,
	/**
	 * Log an error message to on screen debug log.
	 */
	error(msg: string | { toString(): string }): void,
	/**
	 * The recording handle if currently in recording mode.
	 *
	 * @since v2000.1
	 */
	curRecording: Recording | null,
}

export type UniformValue =
	Vec2
	| Vec3
	| Color
	| Mat4
	;

export type UniformKey = Exclude<string, "u_tex">;
export type Uniform = Record<UniformKey, UniformValue>;

export interface ShaderComp extends Comp {
	uniform: Uniform,
	shader: string,
}

export interface BodyComp extends Comp {
	/**
	 * If should collide with other solid objects.
	 */
	solid: boolean,
	/**
	 * Initial speed in pixels per second for jump().
	 */
	jumpForce: number,
	/**
	 * Gravity multiplier.
	 */
	weight: number,
	/**
	 * Current platform landing on.
	 */
	curPlatform(): GameObj | null,
	/**
	 * If currently landing on a platform.
	 *
	 * @since v2000.1
	 */
	isGrounded(): boolean,
	/**
	 * If currently falling.
	 *
	 * @since v2000.1
	 */
	isFalling(): boolean,
	/**
	 * Upward thrust.
	 */
	jump(force?: number): void,
	/**
	 * Performs double jump (the initial jump only happens if player is grounded).
	 */
	doubleJump(f?: number): void,
	/**
	 * Register an event that runs when the object is grounded.
	 *
	 * @since v2000.1
	 */
	onGround(action: () => void): EventCanceller,
	/**
	 * Register an event that runs when the object starts falling.
	 *
	 * @since v2000.1
	 */
	onFall(action: () => void): EventCanceller,
	/**
	 * Register an event that runs when the object bumps into something on the head.
	 *
	 * @since v2000.1
	 */
	onHeadbutt(action: () => void): EventCanceller,
	/**
	 * Register an event that runs when the object performs the second jump when double jumping.
	 *
	 * @since v2000.1
	 */
	onDoubleJump(action: () => void): EventCanceller,
}

export interface BodyCompOpt {
	/**
	 * Initial speed in pixels per second for jump().
	 */
	jumpForce?: number,
	/**
	 * Maximum velocity when falling.
	 */
	maxVel?: number,
	/**
	 * Gravity multiplier.
	 */
	weight?: number,
	/**
	 * If should not move through other solid objects.
	 */
	solid?: boolean,
}

export declare class Timer {
	/**
	 * Time left.
	 */
	time: number
	/**
	 * The action to take when timer is up
	 */
	action: () => void
	readonly finished: boolean
	paused: boolean
	constructor(time: number, action: () => void)
	tick(dt: number): boolean
	reset(time: number): void
}

export interface TimerComp extends Comp {
	/**
	 * Run the callback after n seconds.
	 */
	wait(n: number, action: () => void): EventCanceller,
}

export interface SolidComp extends Comp {
	/**
	 * If should stop other solid objects from moving through.
	 */
	solid: boolean,
}

export interface FixedComp extends Comp {
	/**
	 * If the obj is unaffected by camera
	 */
	fixed: boolean,
}

export interface StayComp extends Comp {
	/**
	 * If the obj should not be destroyed on scene switch.
	 */
	stay: boolean,
}

export interface HealthComp extends Comp {
	/**
	 * Decrease HP by n (defaults to 1).
	 */
	hurt(n?: number): void,
	/**
	 * Increase HP by n (defaults to 1).
	 */
	heal(n?: number): void,
	/**
	 * Current health points.
	 */
	hp(): number,
	/**
	 * Set current health points.
	 */
	setHP(hp: number): void,
	/**
	 * Register an event that runs when hurt() is called upon the object.
	 *
	 * @since v2000.1
	 */
	onHurt(action: () => void): EventCanceller,
	/**
	 * Register an event that runs when heal() is called upon the object.
	 *
	 * @since v2000.1
	 */
	onHeal(action: () => void): EventCanceller,
	/**
	 * Register an event that runs when object's HP is equal or below 0.
	 *
	 * @since v2000.1
	 */
	onDeath(action: () => void): EventCanceller,
}

export interface LifespanComp extends Comp {
}

export interface LifespanCompOpt {
	/**
	 * Fade out duration (default 0 which is no fade out).
	 */
	fade?: number,
}

export interface StateComp extends Comp {
	/**
	 * Current state.
	 */
	state: string,
	/**
	 * Enter a state, trigger onStateLeave for previous state and onStateEnter for the new State state.
	 */
	enterState: (state: string, ...args) => void,
	/**
	 * Register event that runs once when a specific state transition happens. Accepts arguments passed from `enterState(name, ...args)`.
	 *
	 * @since v2000.2
	 */
	onStateTransition(from: string, to: string, action: () => void),
	/**
	 * Register event that runs once when enters a specific state. Accepts arguments passed from `enterState(name, ...args)`.
	 */
	onStateEnter: (state: string, action: (...args) => void) => void,
	/**
	 * Register an event that runs once when leaves a specific state.
	 */
	onStateLeave: (state: string, action: () => void) => void,
	/**
	 * Register an event that runs every frame when in a specific state.
	 */
	onStateUpdate: (state: string, action: () => void) => void,
	/**
	 * Register an event that runs every frame when in a specific state.
	 */
	onStateDraw: (state: string, action: () => void) => void,
}

export interface LevelOpt {
	/**
	 * Width of each block.
	 */
	width: number,
	/**
	 * Height of each block.
	 */
	height: number,
	/**
	 * Position of the first block.
	 */
	pos?: Vec2,
	/**
	 * Called when encountered an undefined symbol.
	 */
	any?: (s: string, pos: Vec2) => CompList<any> | undefined,
	// TODO: should return CompList<any>
	[sym: string]: any,
}

export interface Level {
	getPos(p: Vec2): Vec2,
	getPos(x: number, y: number): Vec2,
	spawn(sym: string, p: Vec2): GameObj,
	spawn(sym: string, x: number, y: number): GameObj,
	width(): number,
	height(): number,
	gridWidth(): number,
	gridHeight(): number,
	offset(): Vec2,
	destroy(),
}

export interface BoomOpt {
	/**
	 * Animation speed.
	 */
	speed?: number,
	/**
	 * Scale.
	 */
	scale?: number,
	/**
	 * Additional ka components.
	 */
	kaComps?: () => CompList<any>,
	/**
	 * Additional boom components.
	 */
	boomComps?: () => CompList<any>,
}<|MERGE_RESOLUTION|>--- conflicted
+++ resolved
@@ -1028,11 +1028,7 @@
 	 * loadFont("04b03", "fonts/04b03.png", 6, 8)
 	 *
 	 * // load a font with custom characters
-<<<<<<< HEAD
-	 * loadFont("cp437", "cp437.png", 6, 8, {chars: "☺☻♥♦♣♠"})
-=======
 	 * loadFont("myfont", "myfont.png", 6, 8, { chars: "☺☻♥♦♣♠" })
->>>>>>> 8f10a9d9
 	 * ```
 	 */
 	loadFont(
