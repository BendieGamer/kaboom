import * as React from "react";
import marked from "marked";
import hljs from "highlight.js/lib/core";
import javascript from "highlight.js/lib/languages/javascript";
import typescript from "highlight.js/lib/languages/typescript";
import xml from "highlight.js/lib/languages/xml";
import shell from "highlight.js/lib/languages/shell";
import bash from "highlight.js/lib/languages/bash";
import View, { ViewProps } from "comps/View";

<<<<<<< HEAD
marked.use({
	renderer: {
		code: (code, info, escaped) => {
		const c = `<pre><button onclick="navigator.clipboard.writeText(${JSON.stringify(code).replaceAll("\"", "\\\"")})">copy</button><code>${info ? hljs.highlight(code, { language: info }).value : code}</code></pre>`; console.log(c); return c;},
=======
hljs.registerLanguage("javascript", javascript);
hljs.registerLanguage("typescript", typescript);
hljs.registerLanguage("xml", xml);
hljs.registerLanguage("shell", shell);
hljs.registerLanguage("bash", bash);

marked.setOptions({
	highlight: (code, lang) => {
		return hljs.highlight(code, {
			language: lang,
		}).value;
>>>>>>> 1a40fe12
	},
});

interface MarkdownProps {
	src: string,
	baseUrl?: string,
}

const Markdown: React.FC<MarkdownProps & ViewProps> = ({
	src,
	baseUrl,
	...args
}) => (
	<View
		stretchX
		gap={2}
		// @ts-ignore
		dangerouslySetInnerHTML={{
			__html: marked(src, {
				baseUrl: baseUrl,
			}),
		}}
		css={{
			"*": {
				maxWidth: "100%",
			},
			"h1": {
				fontSize: 48,
			},
			"h2": {
				fontSize: 36,
			},
			"h3,h4,h5,h6": {
				fontSize: 24,
			},
			"h1,h2,h3,h4,h5,h6,p": {
				color: "var(--color-fg1)",
			},
			"p": {
				fontSize: "var(--text-normal)",
				lineHeight: 1.6,
				userSelect: "text",
			},
			"ul,ol": {
				lineHeight: 2,
				color: "var(--color-fg1)",
				marginLeft: 24,
			},
			"a": {
				color: "var(--color-highlight)",
			},
			"a:visited": {
				color: "var(--color-highlight)",
			},
			"img": {
				borderRadius: 8,
			},
			"pre": {
				width: "100%",
				background: "var(--color-bg2)",
				borderRadius: 8,
				boxShadow: "0 0 0 2px var(--color-outline)",
				display: "flex",
				userSelect: "text",
				position: "relative",
				"code": {
					padding: 16,
					width: "100%",
					overflowY: "auto",
				},
			},
			"pre > button": {
				position: "absolute",
				top: 8,
				right: 8,
				background: "var(--color-bg2)",
				border: "none",
				cursor: "pointer",
			},
			"code": {
				userSelect: "text",
				fontFamily: "IBM Plex Mono",
				color: "var(--color-fg2)",
				background: "var(--color-bg2)",
				borderRadius: 8,
				padding: "4px 8px",
			},
			"p > code": {
				padding: "2px 6px",
				borderRadius: 8,
				background: "var(--color-bg2)",
			},
			// dim
			[[
				".hljs-comment",
				".hljs-quote",
			].join(",")]: {
				color: "var(--color-fg4)",
			},
			// red
			[[
				".hljs-variable",
				".hljs-template-variable",
				".hljs-tag",
				".hljs-name",
				".hljs-selector-id",
				".hljs-selector-class",
				".hljs-regexp",
				".hljs-link",
				".hljs-meta",
			].join(",")]: {
				color: "#ef6155",
			},
			// orange
			[[
				".hljs-number",
				".hljs-built_in",
				".hljs-builtin-name",
				".hljs-literal",
				".hljs-type",
				".hljs-params",
				".hljs-deletion",
			].join(",")]: {
				color: "#f99b15",
			},
			// yellow
			[[
				".hljs-section",
				".hljs-attribute",
			].join(",")]: {
				color: "#fec418",
			},
			[[
				".hljs-string",
				".hljs-symbol",
				".hljs-bullet",
				".hljs-addition",
			].join(",")]: {
				color: "#48b685",
			},
			// purple
			[[
				".hljs-keyword",
				".hljs-selector-tag",
			].join(",")]: {
				color: "#815ba4",
			},
			".hljs-emphasis": {
				fontStyle: "italic",
			},
			".hljs-strong": {
				fontWeight: "bold",
			},
		}}
		{...args}
	/>
);

export default Markdown;<|MERGE_RESOLUTION|>--- conflicted
+++ resolved
@@ -8,12 +8,6 @@
 import bash from "highlight.js/lib/languages/bash";
 import View, { ViewProps } from "comps/View";
 
-<<<<<<< HEAD
-marked.use({
-	renderer: {
-		code: (code, info, escaped) => {
-		const c = `<pre><button onclick="navigator.clipboard.writeText(${JSON.stringify(code).replaceAll("\"", "\\\"")})">copy</button><code>${info ? hljs.highlight(code, { language: info }).value : code}</code></pre>`; console.log(c); return c;},
-=======
 hljs.registerLanguage("javascript", javascript);
 hljs.registerLanguage("typescript", typescript);
 hljs.registerLanguage("xml", xml);
@@ -25,7 +19,6 @@
 		return hljs.highlight(code, {
 			language: lang,
 		}).value;
->>>>>>> 1a40fe12
 	},
 });
 
