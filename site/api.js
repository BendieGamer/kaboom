// api desc

function f(name, desc, example) {
	return {
		name,
		desc,
		example,
	};
}

const api = [
	{
		name: "Lifecycle",
		desc: "Application Lifecycle Methods",
		entries: [
			f("kaboom", "initialize a kaboom game", `
// quickly create a 640x480 canvas, returning a handle containing all kaboom functions
const k = kaboom();

// all kaboom functions are on this handle now
k.vec2();
k.start();
k.scene();
k.add();

// options
kaboom({
	global: true, // import all kaboom functions to global namespace
	width: 640, // width of canvas
	height: 480, // height of canvas
	canvas: document.getElementById("game"), // use custom canvas
	scale: 2, // pixel size (for pixelated games you might want small canvas + scale)
	clearColor: [0, 0, 1, 1], // background color (default black [0, 0, 0, 1])
	fullscreen: true, // if fullscreen
	crisp: true, // if pixel crisp (for sharp pixelated games)
	debug: false, // debug mode
	plugins: [ asepritePlugin, ], // load plugins
});

// with 'global' flag, all kaboom functions are in global namespace
vec2();
start();
scene();
add();

// if "debug" is enabled, your game gets some special key bindings
// - \`: toggle debug.showLog
// - f1: toggle debug.inspect
// - f2: debug.clearLog()
// - f8: toggle debug.paused
// - f7: decrease debug.timeScale
// - f9: increase debug.timeScale
// - f10: debug.stepFrame()
// see more in the debug section below
			`),
			f("start", "start the game loop with specified scene", `
scene("game", () => {/* .. */});
scene("menu", () => {/* .. */});
scene("lose", () => {/* .. */});
start("game");
			`),
		],
	},
	{
		name: "Scene",
		desc: "Scenes are the different stages of a game, like different levels, menu screen, and start screen etc. Everything belongs to a scene.",
		entries: [
			f("scene", "describe a scene", `
scene("level1", () => {
	// all objs are bound to a scene
	add(/* ... */)
	// all events are bound to a scene
	keyPress(/* ... */)
});

scene("level2", () => {
	add(/* ... */)
});

scene("gameover", () => {
	add(/* ... */)
});

start("level1");
			`),
			f("go", "switch to a scene", `
// go to "paused" scene when pressed "p"
scene("main", () => {
	let score = 0;
	keyPress("p", () => {
		go("gameover", score);
	})
});

scene("gameover", (score) => {
	// display score passed by scene "main"
	add([
		text(score),
	]);
});
			`),
			f("layers", "define the draw layers of the scene", `
// draw background on the bottom, ui on top, layer "obj" is default
layers([
	"bg",
	"obj",
	"ui",
], "obj");

// this will be added to the "obj" layer since it's defined as default above
const player = add([
	sprite("froggy"),
]);

// this will be added to the "ui" layer because it's specified by the layer() component
const score = add([
	text("0"),
	layer("ui"),
]);

// NOTE: Objects on different layers won't collide! Collision handlers won't pick them up.
			`),
			f("gravity", "set the gravity value (defaults to 980)", `
// (pixel per sec.)
gravity(1600);
			`),
			f("camPos", "set the camera position", `
// camera position follow player
player.action(() => {
	camPos(player.pos);
});
			`),
			f("camScale", "set the camera scale", `
if (win) {
	camPos(player.pos);
	// get a close up shot of the player
	camScale(3);
}
			`),
			f("camRot", "set the camera angle", `
camRot(0.1);
			`),
			f("camShake", "shake the camera", `
// dramatic screen shake
camShake(12);
			`),
			f("camIgnore", "make camera don't affect certain layers", `
// make camera not affect objects on layer "ui" and "bg"
camIgnore(["bg", "ui"]);
			`),
			f("sceneData", "custom scene data kv store", `
// could be used for custom components registering scene-wide "global" data
sceneData().gravity = 123;
sceneData().curDraggin = obj;
			`),
		],
	},
	{
		name: "Asset Loading",
		desc: "Load assets into asset manager. These should be at application top.",
		entries: [
			f("loadSprite", "load a sprite", `
loadSprite("froggy", "froggy.png");
loadSprite("froggy", "https://replit.com/public/images/mark.png");

// slice a spritesheet and add anims manually
loadSprite("froggy", "froggy.png", {
	sliceX: 4,
	sliceY: 1,
	anims: {
		run: {
			from: 0,
			to: 3,
		},
		jump: {
			from: 3,
			to: 3,
		},
	},
});
			`),
			f("loadSound", "load a sound", `
loadSound("shoot", "shoot.ogg");
			`),
			f("loadFont", "load a font", `

// default character mappings: (ASCII 32 - 126)
// const ASCII_CHARS = " !\"#$%&'()*+,-./0123456789:;<=>?@ABCDEFGHIJKLMNOPQRSTUVWXYZ[\\]^_\`abcdefghijklmnopqrstuvwxyz{|}~";

// load a bitmap font called "04b03", with bitmap "04b03.png"
// each character on bitmap has a size of (6, 8), and contains default ASCII_CHARS
loadFont("04b03", "04b03.png", 6, 8);

// load a font with custom characters
loadFont("CP437", "CP437.png", 6, 8, "☺☻♥♦♣♠");
			`),
		],
	},
	{
		name: "Objects",
		desc: "Game Object is the basic unit of Kaboom, each game object uses components to compose their data and behavior.",
		entries: [
			f("add", "add a game object to scene", `
// a game object consists of a list of components
const player = add([
	// a 'sprite' component gives it the render ability
	sprite("froggy"),
	// a 'pos' component gives it a position
	pos(100, 100),
	// a 'body' component makes it fall and gives it jump()
	body(),
	// raw strings are tags
	"player",
	"killable",
	// custom fields are assigned directly to the returned obj ref
	{
		dir: vec2(-1, 0),
		dead: false,
		speed: 240,
	},
]);

player.action(() => {
	player.move(player.dir.scale(player.speed));
});

player.hidden = false; // if this obj renders
player.paused = true // if this obj updates

// runs every frame as long as player is not 'destroy()'ed
player.action(() => {
	player.move(100, 0);
});

// provided by 'sprite()'
player.play("jump"); // play a spritesheet animation
console.log(player.frame); // get current frame

// provided by 'pos()'
player.move(100, 20);
console.log(player.pos);

// provided by 'body()'
player.jump(320); // make player jump
			`),
			f("obj.action", "update the object, the callback is run every frame", `
player.action(() => {
	player.move(SPEED, 0);
});
			`),
			f("obj.use", "add a component to a game object", `
// rarely needed since you usually specify all comps in the 'add()' step
obj.use(scale(2, 2));
			`),
			f("obj.exists", "check if obj exists in scene", `
// sometimes you might keep a reference of an object that's already 'destroy()'ed 
// use exists() to check if they were
if (obj.exists()) {
	child.pos = obj.pos.clone();
}
			`),
			f("obj.is", "if obj has certain tag(s)", `
if (obj.is("killable")) {
	destroy(obj);
}
			`),
			f("obj.on", "listen to an event", `
// when obj is 'destroy()'ed
obj.on("destroy", () => {
	add([
		sprite("explosion"),
	]);
});

// runs every frame when obj exists
obj.on("update", () => {
	// ...
});

// custom event from comp 'body()'
obj.on("grounded", () => {
	// ...
});
			`),
			f("obj.trigger", "trigger an event (triggers 'on')", `
obj.on("grounded", () => {
	obj.jump();
});

// mainly for custom components defining custom events
obj.trigger("grounded");
			`),
			f("destroy", "remove a game object from scene", `
collides("bullet", "killable", (b, k) => {
	// remove both the bullet and the thing bullet hit with tag "killable" from scene
	destroy(b);
	destroy(k);
	score++;
});
			`),
			f("get", "get a list of obj reference with a certain tag", `
const enemies = get("enemy");
const allObjs = get();
			`),
			f("every", "run a callback on every obj with a certain tag", `
// equivalent to destroyAll("enemy")
every("enemy", (obj) => {
	destroy(obj);
});

// without tag iterate every object
every((obj) => {
	// ...
});
			`),
			f("revery", "like every but runs in reversed order"),
			f("destroyAll", "destroy every obj with a certain tag", `
destroyAll("enemy");
			`),
			f("readd", "re-add an object to the scene", `
// remove and add froggy to the scene without triggering events tied to "add" or "destroy" 
// so it'll be drawn on the top of the layer it belongs to
readd(froggy);
			`),
		],
	},
	{
		name: "Components",
		desc: "Built-in components. Each component gives the game object certain data / behaviors.",
		entries: [
			f("pos", "object's position", `
const obj = add([
	pos(0, 50),
	// also accepts Vec2
	// pos(vec2(0, 50)),
]);

// get the current position in vec2
console.log(obj.pos);

// move an object by a speed (dt will be multiplied)
obj.move(100, 100);
			`),
			f("scale", "scale", `
const obj = add([
	scale(2),
	// also accepts Vec2
	// scale(vec2(2, 2)),
]);

// get the current scale in vec2
console.log(obj.scale);
			`),
			f("rotate", "rotate", `
const obj = add([
	rotate(2),
]);

obj.action(() => {
	obj.angle += dt();
});
			`),
			f("color", "color", `
const obj = add([
	sprite("froggy"),
	// give it a blue tint
	color(0, 0, 1),
	// also accepts Color
	// color(rgba(0, 0, 1, 0.5))
]);

obj.color = rgb(1, 0, 0); // make it red instead
			`),
			f("sprite", "sprite rendering component", `
// note: this automatically gives the obj an 'area()' component
const obj = add([
	// sprite is loaded by loadSprite("froggy", src)
	sprite("froggy"),
]);

const obj = add([
	sprite("froggy", {
		animSpeed: 0.3, // time per frame (defaults to 0.1)
		frame: 2, // start frame (defaults to 0)
	}),
]);

// get / set current frame
obj.frame = obj.numFrames() - 1;

// play animation
obj.play("jump");

// stop the anim
obj.stop();

console.log(obj.curAnim());
console.log(obj.width);
console.log(obj.height);

obj.on("animEnd", (anim) => {
	if (anim === "jump") {
		obj.play("fall");
	}
});

// could change sprite for anim if you don't use spritesheet
obj.changeSprite("froggy_left");
			`),
			f("text", "text rendering component", `
// note: this automatically gives the obj an 'area()' component
const obj = add([
	// content, size
	text("oh hi", 64),
]);

const obj = add([
	text("oh hi", 64, {
		width: 120, // wrap when exceeds this width (defaults to 0 - no wrap)
		font: "proggy", // font to use (defaults to "unscii")
	}),
]);

// update the content
obj.text = "oh hi mark";
			`),
			f("rect", "rect rendering component", `
// note: this automatically gives the obj an 'area()' component
const obj = add([
	// width, height
	rect(50, 75),
	pos(25, 25),
	color(0, 1, 1),
]);

// update size
obj.width = 75;
obj.height = 75;
			`),
			f("area", "a rectangular area for collision checking", `
// 'area()' is given automatically by 'sprite()' and 'rect()', but you can override it
const obj = add([
	sprite("froggy"),
	// override to a smaller region
	area(vec2(6), vec2(24)),
]);

// callback when it collides with a certain tag
obj.collides("collectable", (c) => {
	destroy(c);
	score++;
});

// similar to collides(), but doesn't pass if 2 objects are just touching each other (checks for distance < 0 instead of distance <= 0)
obj.overlaps("collectable", (c) => {
	destroy(c);
	score++;
});

// checks if the obj is collided with another
if (obj.isCollided(obj2)) {
	// ...
}

if (obj.isOverlapped(obj2)) {
	// ...
}

// register an onClick callback
obj.clicks(() => {
	// ...
});

// if the obj is clicked last frame
if (obj.isClicked()) {
	// ...
}

// register an onHover callback
obj.hovers(() => {
	// ...
});

// if the obj is currently hovered
if (obj.isHovered()) {
	// ...
}

// check if a point is inside the obj area
obj.hasPt();

// resolve all collisions with objects with 'solid'
// for now this checks against all solid objs in the scene (this is costly now)
obj.resolve();
			`),
			f("body", "component for falling / jumping", `
const player = add([
	pos(0, 0),
	// now player will fall in this gravity world
	body(),
]);

const player = add([
	pos(0, 0),
	body({
		// force of .jump()
		jumpForce: 640,
		// maximum fall velocity
		maxVel: 2400,
	}),
]);

// body() gives obj jump() and grounded() methods
keyPress("up", () => {
	if (player.grounded()) {
		player.jump(JUMP_FORCE);
	}
});

// and a "grounded" event
player.on("grounded", () => {
	console.log("horray!");
});
			`),
			f("solid", "mark the obj so other objects can't move past it if they have an area and resolve()", `
const obj = add([
	sprite("wall"),
	solid(),
]);

// need to call resolve() (provided by 'area') to make sure they cannot move past solid objs
player.action(() => {
	player.resolve();
});
			`),
			f("origin", "the origin to draw the object (default topleft)", `
const obj = add([
	sprite("froggy"),

	// defaults to "topleft"
	origin("topleft"),
	// other options
	origin("top"),
	origin("topright"),
	origin("left"),
	origin("center"),
	origin("right"),
	origin("botleft"),
	origin("bot"),
	origin("botright"),
	origin(vec2(0, 0.25)), // custom
]);
			`),
			f("layer", "specify the layer to draw on", `
layers([
	"bg",
	"game",
	"ui",
], "game");

add([
	sprite("sky"),
	layer("bg"),
]);

// we specified "game" to be default layer above, so a manual layer() comp is not needed
const player = add([
	sprite("froggy"),
]);

const score = add([
	text("0"),
	layer("ui"),
]);
			`),
		],
	},
	{
		name: "Events",
		desc: "kaboom uses tags to group objects and describe their behaviors, functions below all accepts the tag as first arguments, following a callback",
		entries: [
			f("action", "calls every frame for a certain tag", `
// every frame move objs with tag "bullet" up with speed of 100
action("bullet", (b) => {
	b.move(vec2(0, 100));
});

action("flashy", (f) => {
	f.color = rand(rgb(0, 0, 0), rgb(1, 1, 1));
});

// plain action() just runs every frame not tied to any object
action(() => {
	console.log("oh hi")
});
			`),
			f("render", "calls every frame for a certain tag (after update)", `
// define custom drawing for objects with tag "weirdo"
render("weirdo", (b) => {
	drawSprite(...);
	drawRect(...);
	drawText(...);
});

// plain render() just runs every frame
// with plain action() and render() you can opt out of the component / obj system and use you own loop
render(() => {
	drawSprite(...);
});
			`),
			f("collides", "calls when objects collides with others", `
collides("enemy", "bullet", (e, b) => {
	destroy(b);
	e.life--;
	if (e.life <= 0) {
		destroy(e);
	}
});

// NOTE: Objects on different layers won't collide! Collision handlers won't pick them up.
			`),
			f("overlaps", "calls when objects collides with others", `
// similar to collides(), but doesn't pass if 2 objects are just touching each other (checks for distance < 0 instead of distance <= 0)
overlaps("enemy", "bullet", (e, b) => {
	destroy(b);
	e.life--;
	if (e.life <= 0) {
		destroy(e);
	}
});
			`),
			f("on", "add lifecycle events to a tag group", `
// called when objs with tag "enemy" is added to scene
on("add", "enemy", (e) => {
	console.log("run!!");
});

// per frame (action() is actually an alias to this)
on("update", "bullet", (b) => {
	b.move(100, 0);
});

// per frame but drawing phase if you want custom drawing
on("draw", "bullet", (e) => {
	drawSprite(...);
});

// when objs get 'destroy()'ed
on("destroy", "bullet", (e) => {
	play("explosion");
});
			`),
		],
	},
	{
		name: "Input",
		desc: "input events",
		entries: [
			f("keyDown", "runs every frame when specified key is being pressed", `
<<<<<<< HEAD
// trigger this every frame when the user is holding the "up" key
keyPress("up", () => {
=======
// trigger this every frame the user is holding the "up" key
keyDown("up", () => {
>>>>>>> 70572d60
	player.move(0, -SPEED);
});
			`),
			f("keyPress", "runs once when specified key is just pressed", `
// only trigger once when the user presses
keyPress("space", () => {
	player.jump();
});
			`),
			f("keyRelease", "runs once when specified key is just released"),
			f("charInput", "runs when user inputs text", `
// similar to keyPress, but focused on text input
charInput((ch) => {
	input.text += ch;
});
			`),
			f("mouseDown", "runs every frame when left mouse is being pressed"),
			f("mouseClick", "runs once when left mouse is just clicked"),
			f("mouseRelease", "runs once when left mouse is just released"),
		],
	},
	{
		name: "Query",
		desc: "information about current window and input states",
		entries: [
			f("width", "canvas width"),
			f("height", "canvas height"),
			f("time", "current game time"),
			f("dt", "delta time since last frame"),
			f("mousePos", "get mouse position of a layer", `
// by default it returns the mouse position of the default layer 
// if that layer is not camIgnore()-ed, it'll return the mouse position processed by the camera transform
const mpos = mousePos();

// if you pass in a layer that's camIgnore()-ed or the default layer is camIgnore()-ed, it'll return the mouse position unaffected by the camera
const mpos = mousePos("ui");
			`),
			f("screenshot", "returns of a png base64 data url for a screenshot"),
		],
	},
	{
		name: "Timer",
		desc: "timed events",
		entries: [
			f("wait", "runs the callback after time seconds", `
wait(3, () => {
	destroy(froggy);
});

// or
await wait(3);
destroy(froggy);
			`),
			f("loop", "runs the callback every time seconds", `
loop(0.5, () => {
	console.log("just like setInterval");
});
			`),
		],
	},
	{
		name: "Audio",
		desc: "yeah",
		entries: [
			f("play", "plays a sound", `
on("destroy", "enemy", (e) => {
	play("explode", {
		volume: 2.0,
		speed: 0.8,
		detune: 1200,
	});
});

const music = play("mysong");

keyPress("space", () => {
	if (music.paused()) {
		music.play();
	} else {
		music.pause();
	}
});

music.stop();
music.stopped();
music.volume(2.0);
music.detune(-200);
music.speed(1.5);
music.loop();
music.unloop();
			`),
			f("volume", "set the master volume"),
		],
	},
	{
		name: "Math",
		desc: "math types & utils",
		entries: [
			f("vec2", "creates a vector 2", `
vec2() // => { x: 0, y: 0 }
vec2(1) // => { x: 1, y: 1 }
vec2(10, 5) // => { x: 10, y: 5 }

const p = vec2(5, 10);

p.x // 5
p.y // 10
p.clone(); // => vec2(5, 10)
p.add(vec2(10, 10)); // => vec2(15, 20)
p.sub(vec2(5, 5)); // => vec2(0, 5)
p.scale(2); // => vec2(10, 20)
p.dist(vec2(15, 10)); // => 10
p.len(); // => 11.58
p.unit(); // => vec2(0.43, 0.86)
p.dot(vec2(2, 1)); // => vec2(10, 10)
p.angle(); // => 1.1
			`),
			f("rgba", "creates a color from red, green, blue and alpha values (note: values are 0 - 1 not 0 - 255)", `
const c = rgba(0, 0, 1, 1); // blue

p.r // 0
p.g // 0
p.b // 1
p.a // 1

c.clone(); // => rgba(0, 0, 1, 1)
			`),
			f("rgb", "shorthand for rgba() with a = 1", ``),
			f("rand", "generate random value", `
rand() // 0.0 - 1.0
rand(1, 4) // 1.0 - 4.0
rand(vec2(0), vec2(100)) // => vec2(29, 73)
rand(rgb(0, 0, 0.5), rgb(1, 1, 1)) // => rgba(0.3, 0.6, 0.9, 1)
			`),
			f("randSeed", "set seed for rand generator", `
randSeed(Date.now());
			`),
			f("makeRng", "create a seedable random number generator", `
const rng = makeRng(Date.now());

rng.gen(); // works the same as rand()
			`),
			f("choose", "get random element from array"),
			f("chance", "rand(0, 1) <= p"),
			f("lerp", "linear interpolation"),
			f("map", "map number to another range"),
		],
	},
	{
		name: "Draw",
		desc: "Raw immediate drawing functions (you prob won't need these)",
		entries: [
			f("render","use a generic draw loop for custom drawing", `
scene("draw", () => {
	render(() => {
		drawSprite(...);
		drawRect(...);
		drawLine(...);
	});
});
			`),
			f("drawSprite", "draw a sprite", `
drawSprite("car", {
	pos: vec2(100),
	scale: 3,
	rot: time(),
	frame: 0,
});
			`),
			f("drawRect", "draw a rectangle", `
drawRect(vec2(100), 20, 50);
			`),
			f("drawLine", "draw a rectangle", `
drawLine(vec2(0), mousePos(), {
	width: 2,
	color: rgba(0, 0, 1, 1),
	z: 0.5,
});
			`),
			f("drawText", "draw a rectangle", `
drawText("hi", {
	size: 64,
	pos: mousePos(),
	origin: "topleft",
});
			`),
		],
	},
	{
		name: "Level",
		desc: "helpers on building tiled maps",
		entries: [
			f("addLevel", "takes a level drawing and turns them into game objects according to the ref map", `
const characters = {
	"a": {
		sprite: "ch1",
		msg: "ohhi how are you",
	},
};

const map = addLevel([
	"                 a ",
	"                ===",
	"   ?       *       ",
	"         ====  ^^  ",
	"===================",
], {
	width: 11,
	height: 11,
	pos: vec2(0, 0),
	// every "=" on the map above will be turned to a game object with following comps
	"=": [
		sprite("ground"),
		solid(),
		"block",
	],
	"*": [
		sprite("coin"),
		solid(),
		"block",
	],
	// use a callback for dynamic evauations per block
	"?": () => {
		return [
			sprite("prize"),
			color(0, 1, rand(0, 1)),
			"block",
		];
	},
	"^": [
		sprite("spike"),
		solid(),
		"spike",
		"block",
	],
	// any catches anything that's not defined by the mappings above, good for more dynamic stuff like this
	any(ch) {
		if (characters[ch]) {
			return [
				sprite(char.sprite),
				solid(),
				"character",
				{
					msg: characters[ch],
				},
			];
		}
	},
});

// query size
map.width();
map.height();

// get screen pos through map index
map.getPos(x, y);

// destroy all
map.destroy();

// there's no spatial hashing yet, if too many blocks causing lag, consider hard disabling collision resolution from blocks far away by turning off 'solid'
action("block", (b) => {
	b.solid = player.pos.dist(b.pos) <= 20;
});
			`),
		],
	},
	{
		name: "Debug",
		desc: "debug utilities",
		entries: [
			f("debug", "debug flags / actions", `
// pause the game (events are still being listened to)
debug.paused = true;

// show the bounding box of objects with area() and hover to inspect properties
debug.inspect = true;

// scale the time
debug.timeScale = 0.5;

// if 'true' show on screen logs
debug.showLog = true;

// log stack count max
debug.logMax = 6;

// get current fps
debug.fps();

// get object count in the current scene
debug.objCount();

// step to the next frame
debug.stepFrame();

// clear log
debug.clearLog();

// log an on screen message
debug.log("oh hi");

// log an on screen error message
debug.error("oh no");
			`),
		],
	},
];

module.exports = api;<|MERGE_RESOLUTION|>--- conflicted
+++ resolved
@@ -657,13 +657,8 @@
 		desc: "input events",
 		entries: [
 			f("keyDown", "runs every frame when specified key is being pressed", `
-<<<<<<< HEAD
-// trigger this every frame when the user is holding the "up" key
-keyPress("up", () => {
-=======
 // trigger this every frame the user is holding the "up" key
 keyDown("up", () => {
->>>>>>> 70572d60
 	player.move(0, -SPEED);
 });
 			`),
